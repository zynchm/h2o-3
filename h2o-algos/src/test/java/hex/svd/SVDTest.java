package hex.svd;

import hex.DataInfo;
import hex.SplitFrame;
import hex.gram.Gram;
import hex.svd.SVDModel.SVDParameters;
import org.apache.commons.math3.analysis.function.Pow;
import org.apache.commons.math3.analysis.function.Power;
import org.junit.Assert;
import org.junit.BeforeClass;
import org.junit.Test;
import org.junit.Ignore;
import water.DKV;
import water.Key;
import water.Scope;
import water.TestUtil;
import water.fvec.Frame;
<<<<<<< HEAD
import water.rapids.Exec;
import water.util.ArrayUtils;
=======
>>>>>>> 8d8ae590
import water.util.FrameUtils;
import water.util.Log;

import java.util.Arrays;
import java.util.concurrent.ExecutionException;

public class SVDTest extends TestUtil {
  public static final double TOLERANCE = 1e-6;

  @BeforeClass public static void setup() {
    stall_till_cloudsize(1);
  }

  @Test public void testArrests() throws InterruptedException, ExecutionException {
    // Expected right singular values and vectors
    double[] d_expected = new double[] {1419.06139510, 194.82584611, 45.66133763, 18.06955662};
    double[][] v_expected = ard(ard(-0.04239181,  0.01616262, -0.06588426,  0.99679535),
                                ard(-0.94395706,  0.32068580,  0.06655170, -0.04094568),
                                ard(-0.30842767, -0.93845891,  0.15496743,  0.01234261),
                                ard(-0.10963744, -0.12725666, -0.98347101, -0.06760284));
    SVDModel model = null;
    Frame train = null;
    try {
      train = parse_test_file(Key.make("arrests.hex"), "smalldata/pca_test/USArrests.csv");
      SVDModel.SVDParameters parms = new SVDModel.SVDParameters();
      parms._train = train._key;
      parms._nv = 4;
      parms._seed = 1234;
      parms._only_v = false;
      parms._transform = DataInfo.TransformType.NONE;
      parms._svd_method = SVDParameters.Method.GramSVD;

      SVD job = new SVD(parms);
      try {
        model = job.trainModel().get();
        TestUtil.checkEigvec(v_expected, model._output._v, TOLERANCE);
        Assert.assertArrayEquals(d_expected, model._output._d, TOLERANCE);
      } catch (Throwable t) {
        t.printStackTrace();
        throw new RuntimeException(t);
      } finally {
        job.remove();
      }
    } catch (Throwable t) {
      t.printStackTrace();
      throw new RuntimeException(t);
    } finally {
      if (train != null) train.delete();
      if (model != null) {
        if (model._parms._keep_u)
          model._output._u_key.get().delete();
        model.delete();
      }
    }
  }

  @Test public void testArrestsOnlyV() throws InterruptedException, ExecutionException {
    // Expected right singular vectors
    double[][] svec = ard(ard(-0.04239181,  0.01616262, -0.06588426,  0.99679535),
                          ard(-0.94395706,  0.32068580,  0.06655170, -0.04094568),
                          ard(-0.30842767, -0.93845891,  0.15496743,  0.01234261),
                          ard(-0.10963744, -0.12725666, -0.98347101, -0.06760284));
    SVDModel model = null;
    Frame train = null;
    try {
      train = parse_test_file(Key.make("arrests.hex"), "smalldata/pca_test/USArrests.csv");
      SVDModel.SVDParameters parms = new SVDModel.SVDParameters();
      parms._train = train._key;
      parms._nv = 4;
      parms._seed = 1234;
      parms._only_v = true;
      parms._transform = DataInfo.TransformType.NONE;
      parms._svd_method = SVDParameters.Method.Power;

      SVD job = new SVD(parms);
      try {
        model = job.trainModel().get();
        TestUtil.checkEigvec(svec, model._output._v, TOLERANCE);
        assert model._output._d == null;
      } catch (Throwable t) {
        t.printStackTrace();
        throw new RuntimeException(t);
      } finally {
        job.remove();
      }
    } catch (Throwable t) {
      t.printStackTrace();
      throw new RuntimeException(t);
    } finally {
      if (train != null) train.delete();
      if (model != null) model.delete();
    }
  }

  @Test public void testArrestsScoring() throws InterruptedException, ExecutionException {
    double[] stddev = new double[] {202.7230564, 27.8322637, 6.5230482, 2.5813652};
    double[][] eigvec = ard(ard(-0.04239181, 0.01616262, -0.06588426, 0.99679535),
            ard(-0.94395706, 0.32068580, 0.06655170, -0.04094568),
            ard(-0.30842767, -0.93845891, 0.15496743, 0.01234261),
            ard(-0.10963744, -0.12725666, -0.98347101, -0.06760284));

    SVD job = null;
    SVDModel model = null;
    Frame train = null, score = null, scoreR = null;
    try {
      train = parse_test_file(Key.make("arrests.hex"), "smalldata/pca_test/USArrests.csv");
      SVDModel.SVDParameters parms = new SVDModel.SVDParameters();
      parms._train = train._key;
      parms._nv = 4;
      parms._transform = DataInfo.TransformType.NONE;
      parms._svd_method = SVDParameters.Method.Power;
      parms._only_v = false;
      parms._keep_u = false;

      try {
        job = new SVD(parms);
        model = job.trainModel().get();
        boolean[] flippedEig = TestUtil.checkEigvec(eigvec, model._output._v, TOLERANCE);

        score = model.score(train);
        scoreR = parse_test_file(Key.make("scoreR.hex"), "smalldata/pca_test/USArrests_PCAscore.csv");
        TestUtil.checkProjection(scoreR, score, TOLERANCE, flippedEig);    // Flipped cols must match those from eigenvectors
      } catch (Throwable t) {
        t.printStackTrace();
        throw new RuntimeException(t);
      } finally {
        if (job != null) job.remove();
      }
    } catch (Throwable t) {
      t.printStackTrace();
      throw new RuntimeException(t);
    } finally {
      if (train != null) train.delete();
      if (score != null) score.delete();
      if (scoreR != null) scoreR.delete();
      if (model != null) model.delete();
    }
  }

  // TODO: This fails GramSVD since JAMA can't handle NaNs in input matrix
  @Test @Ignore public void testArrestsMissing() throws InterruptedException, ExecutionException {
    SVDModel model = null;
    SVDParameters parms = null;
    Frame train = null;
    long seed = 1234;

    for (double missing_fraction : new double[]{0, 0.1, 0.25, 0.5, 0.75, 0.9}) {
      try {
        Scope.enter();
        train = parse_test_file(Key.make("arrests.hex"), "smalldata/pca_test/USArrests.csv");

        // Add missing values to the training data
        if (missing_fraction > 0) {
          Frame frtmp = new Frame(Key.make(), train.names(), train.vecs());
          DKV.put(frtmp._key, frtmp); // Need to put the frame (to be modified) into DKV for MissingInserter to pick up
          FrameUtils.MissingInserter j = new FrameUtils.MissingInserter(frtmp._key, seed, missing_fraction);
          j.execImpl();
          j.get(); // MissingInserter is non-blocking, must block here explicitly
          DKV.remove(frtmp._key); // Delete the frame header (not the data)
        }

        parms = new SVDParameters();
        parms._train = train._key;
        parms._nv = train.numCols();
        parms._transform = DataInfo.TransformType.STANDARDIZE;
        parms._svd_method = SVDParameters.Method.Power;
        parms._max_iterations = 1000;
        parms._seed = seed;

        SVD job = new SVD(parms);
        try {
          model = job.trainModel().get();
          Log.info(100 * missing_fraction + "% missing values: Singular values = " + Arrays.toString(model._output._d));
        } catch (Throwable t) {
          t.printStackTrace();
          throw new RuntimeException(t);
        } finally {
          job.remove();
        }
        Scope.exit();
      } catch(Throwable t) {
        t.printStackTrace();
        throw new RuntimeException(t);
      } finally {
        if (train != null) train.delete();
        if (model != null) {
          if(model._parms._keep_u)
            model._output._u_key.get().delete();
          model.delete();
        }
      }
    }
  }

<<<<<<< HEAD
=======
  @Test public void testArrestsProb() throws InterruptedException, ExecutionException {
    // Expected right singular values and vectors
    double[] d_expected = new double[] {11.024148, 6.964086, 4.179904, 2.915146};
    double[][] v_expected = ard(ard(-0.5358995, 0.4181809, -0.3412327, 0.64922780),
                                ard(-0.5831836, 0.1879856, -0.2681484, -0.74340748),
                                ard(-0.2781909, -0.8728062, -0.3780158, 0.13387773),
                                ard(-0.5434321, -0.1673186, 0.8177779, 0.08902432));
    SVDModel model = null;
    Frame train = null, score = null;
    try {
      train = parse_test_file(Key.make("arrests.hex"), "smalldata/pca_test/USArrests.csv");
      SVDModel.SVDParameters parms = new SVDModel.SVDParameters();
      parms._train = train._key;
      parms._nv = 4;
      parms._keep_u = true;
      parms._transform = DataInfo.TransformType.STANDARDIZE;
      parms._svd_method = SVDParameters.Method.Randomized;
      parms._max_iterations = 4;

      SVD job = new SVD(parms);
      try {
        model = job.trainModel().get();
        Assert.assertArrayEquals(d_expected, model._output._d, TOLERANCE);
        TestUtil.checkEigvec(v_expected, model._output._v, TOLERANCE);
        score = model.score(train);
      } catch (Throwable t) {
        t.printStackTrace();
        throw new RuntimeException(t);
      } finally {
        job.remove();
      }
    } catch (Throwable t) {
      t.printStackTrace();
      throw new RuntimeException(t);
    } finally {
      if (train != null) train.delete();
      if (score != null) score.delete();
      if (model != null) {
        if (model._parms._keep_u)
          model._output._u_key.get().delete();
        model.delete();
      }
    }
  }

>>>>>>> 8d8ae590
  @Test public void testIrisGram() throws InterruptedException, ExecutionException {
    // Expected right singular values and vectors
    double[] d_expected = new double[] {96.2090445, 19.0425654, 7.2250378, 3.1636131, 1.8816739, 1.1451307, 0.5820806};
    double[][] v_expected = ard(ard(-0.03169051, -0.32305860,  0.185100382, -0.12336685, -0.14867156,  0.75932119, -0.496462912),
                                ard(-0.04289677,  0.04037565, -0.780961964,  0.19727933,  0.07251338, -0.12216945, -0.572298338),
                                ard(-0.05019689,  0.16836717,  0.551432201, -0.07122329,  0.08454116, -0.48327010, -0.647522462),
                                ard(-0.74915107, -0.26629420, -0.101102186, -0.48920057,  0.32458460, -0.09176909,  0.067412858),
                                ard(-0.37877011, -0.50636060,  0.142219195,  0.69081642, -0.26312992, -0.17811871,  0.041411296),
                                ard(-0.51177078,  0.65945159, -0.005079934,  0.04881900, -0.52128288,  0.17038367,  0.006223427),
                                ard(-0.16742875,  0.32166036,  0.145893901,  0.47102115,  0.72052968,  0.32523458,  0.020389463));

    SVDModel model = null;
    Frame train = null;
    try {
      train = parse_test_file(Key.make("iris.hex"), "smalldata/iris/iris_wheader.csv");
      SVDModel.SVDParameters parms = new SVDModel.SVDParameters();
      parms._train = train._key;
      parms._nv = 7;
      parms._use_all_factor_levels = true;
      parms._keep_u = true;
      parms._transform = DataInfo.TransformType.NONE;
      parms._svd_method = SVDParameters.Method.GramSVD;

      SVD job = new SVD(parms);
      try {
        model = job.trainModel().get();
        TestUtil.checkEigvec(v_expected, model._output._v, TOLERANCE);
        Assert.assertArrayEquals(d_expected, model._output._d, TOLERANCE);
      } catch (Throwable t) {
        t.printStackTrace();
        throw new RuntimeException(t);
      } finally {
        job.remove();
      }
    } catch(Throwable t) {
      t.printStackTrace();
      throw new RuntimeException(t);
    } finally {
      if (train != null) train.delete();
      if (model != null) {
        if(model._parms._keep_u)
          model._output._u_key.get().delete();
        model.delete();
      }
    }
  }

  @Test public void testIrisSVDScore() throws InterruptedException, ExecutionException {
    // Expected right singular values and vectors
    double[] d_expected = new double[] {96.2090445, 19.0425654, 7.2250378, 3.1636131, 1.8816739, 1.1451307, 0.5820806};
    double[][] v_expected = ard(ard(-0.03169051, -0.32305860,  0.185100382, -0.12336685, -0.14867156,  0.75932119, -0.496462912),
                                ard(-0.04289677,  0.04037565, -0.780961964,  0.19727933,  0.07251338, -0.12216945, -0.572298338),
                                ard(-0.05019689,  0.16836717,  0.551432201, -0.07122329,  0.08454116, -0.48327010, -0.647522462),
                                ard(-0.74915107, -0.26629420, -0.101102186, -0.48920057,  0.32458460, -0.09176909,  0.067412858),
                                ard(-0.37877011, -0.50636060,  0.142219195,  0.69081642, -0.26312992, -0.17811871,  0.041411296),
                                ard(-0.51177078,  0.65945159, -0.005079934,  0.04881900, -0.52128288,  0.17038367,  0.006223427),
                                ard(-0.16742875,  0.32166036,  0.145893901,  0.47102115,  0.72052968,  0.32523458,  0.020389463));
    SVDModel model = null;
    Frame train = null, score = null;
    try {
      train = parse_test_file(Key.make("iris.hex"), "smalldata/iris/iris_wheader.csv");
      SVDModel.SVDParameters parms = new SVDModel.SVDParameters();
      parms._train = train._key;
      parms._nv = 7;
      parms._use_all_factor_levels = true;
      parms._transform = DataInfo.TransformType.NONE;
      parms._svd_method = SVDParameters.Method.Power;

      SVD job = new SVD(parms);
      try {
        model = job.trainModel().get();
        TestUtil.checkEigvec(v_expected, model._output._v, TOLERANCE);
        Assert.assertArrayEquals(d_expected, model._output._d, TOLERANCE);
        score = model.score(train);
      } catch (Throwable t) {
        t.printStackTrace();
        throw new RuntimeException(t);
      } finally {
        job.remove();
      }
    } catch (Throwable t) {
      t.printStackTrace();
      throw new RuntimeException(t);
    } finally {
      if (train != null) train.delete();
      if (score != null) score.delete();
      if (model != null) {
        if (model._parms._keep_u)
          model._output._u_key.get().delete();
        model.delete();
      }
    }
  }

  @Test public void testIrisSplitScoring() throws InterruptedException, ExecutionException {
    SVD job = null;
    SVDModel model = null;
    Frame fr = null, fr2= null;
    Frame tr = null, te= null;

    try {
      fr = parse_test_file("smalldata/iris/iris_wheader.csv");
      SplitFrame sf = new SplitFrame();
      sf.dataset = fr;
      sf.ratios = new double[] { 0.5, 0.5 };
      sf.destination_frames = new Key[] { Key.make("train.hex"), Key.make("test.hex")};

      // Invoke the job
      sf.exec().get();
      Key[] ksplits = sf.destination_frames;
      tr = DKV.get(ksplits[0]).get();
      te = DKV.get(ksplits[1]).get();

      SVDModel.SVDParameters parms = new SVDModel.SVDParameters();
      parms._train = ksplits[0];
      parms._valid = ksplits[1];
      parms._nv = 4;
      parms._max_iterations = 1000;
      parms._svd_method = SVDParameters.Method.Power;

      try {
        job = new SVD(parms);
        model = job.trainModel().get();
      } finally {
        if (job != null) job.remove();
      }

      // Done building model; produce a score column with cluster choices
      fr2 = model.score(te);
      Assert.assertTrue(model.testJavaScoring(te, fr2, 1e-5));
    } catch (Throwable t) {
      t.printStackTrace();
      throw new RuntimeException(t);
    } finally {
      if( fr  != null ) fr.delete();
      if( fr2 != null ) fr2.delete();
      if( tr  != null ) tr .delete();
      if( te  != null ) te .delete();
      if (model != null) {
        if (model._parms._keep_u)
          model._output._u_key.get().delete();
        model.delete();
      }
    }
  }

<<<<<<< HEAD
  @Test public void testArrestsProb() throws InterruptedException, ExecutionException {
    // Expected right singular values and vectors
    double[] d_expected = new double[] {11.024148, 6.964086, 4.179904, 2.915146};
    double[][] v_expected = ard(ard(-0.5358995, 0.4181809, -0.3412327, 0.64922780),
            ard(-0.5831836, 0.1879856, -0.2681484, -0.74340748),
            ard(-0.2781909, -0.8728062, -0.3780158, 0.13387773),
            ard(-0.5434321, -0.1673186, 0.8177779, 0.08902432));
    SVDModel model = null;
    Frame train = null, score = null;
    try {
      train = parse_test_file(Key.make("arrests.hex"), "smalldata/pca_test/USArrests.csv");
      SVDModel.SVDParameters parms = new SVDModel.SVDParameters();
      parms._train = train._key;
      parms._nv = 4;
      parms._keep_u = true;
      parms._transform = DataInfo.TransformType.STANDARDIZE;
      parms._svd_method = SVDParameters.Method.Probabilistic;

      SVD job = new SVD(parms);
      try {
        model = job.trainModel().get();
        Assert.assertArrayEquals(d_expected, model._output._d, TOLERANCE);
        TestUtil.checkEigvec(v_expected, model._output._v, TOLERANCE);
        score = model.score(train);
      } catch (Throwable t) {
        t.printStackTrace();
        throw new RuntimeException(t);
      } finally {
        job.remove();
      }
    } catch (Throwable t) {
      t.printStackTrace();
      throw new RuntimeException(t);
    } finally {
      if (train != null) train.delete();
      if (score != null) score.delete();
      if (model != null) {
        if (model._parms._keep_u)
          model._output._u_key.get().delete();
        model.delete();
      }
    }
  }

=======
>>>>>>> 8d8ae590
  @Test public void testIrisProb() throws InterruptedException, ExecutionException {
    // Expected right singular values and vectors
    double[] d_expected = new double[] {96.2090445, 19.0425654, 7.2250378, 3.1636131, 1.8816739, 1.1451307, 0.5820806};
    double[][] v_expected = ard(ard(-0.03169051, -0.32305860,  0.185100382, -0.12336685, -0.14867156,  0.75932119, -0.496462912),
            ard(-0.04289677,  0.04037565, -0.780961964,  0.19727933,  0.07251338, -0.12216945, -0.572298338),
            ard(-0.05019689,  0.16836717,  0.551432201, -0.07122329,  0.08454116, -0.48327010, -0.647522462),
            ard(-0.74915107, -0.26629420, -0.101102186, -0.48920057,  0.32458460, -0.09176909,  0.067412858),
            ard(-0.37877011, -0.50636060,  0.142219195,  0.69081642, -0.26312992, -0.17811871,  0.041411296),
            ard(-0.51177078,  0.65945159, -0.005079934,  0.04881900, -0.52128288,  0.17038367,  0.006223427),
            ard(-0.16742875,  0.32166036,  0.145893901,  0.47102115,  0.72052968,  0.32523458,  0.020389463));
    SVDModel model = null;
    Frame train = null, score = null;
    try {
      train = parse_test_file(Key.make("iris.hex"), "smalldata/iris/iris_wheader.csv");
      SVDModel.SVDParameters parms = new SVDModel.SVDParameters();
      parms._train = train._key;
      parms._nv = 7;
      parms._use_all_factor_levels = true;
      parms._keep_u = false;
      parms._transform = DataInfo.TransformType.NONE;
<<<<<<< HEAD
      parms._svd_method = SVDParameters.Method.Probabilistic;
      parms._max_iterations = parms._nv;
      parms._auto_converge = false;
=======
      parms._svd_method = SVDParameters.Method.Randomized;
      parms._max_iterations = 7;
>>>>>>> 8d8ae590

      SVD job = new SVD(parms);
      try {
        model = job.trainModel().get();
        TestUtil.checkEigvec(v_expected, model._output._v, TOLERANCE);
        Assert.assertArrayEquals(d_expected, model._output._d, TOLERANCE);
        score = model.score(train);
      } catch (Throwable t) {
        t.printStackTrace();
        throw new RuntimeException(t);
      } finally {
        job.remove();
      }
    } catch (Throwable t) {
      t.printStackTrace();
      throw new RuntimeException(t);
    } finally {
      if (train != null) train.delete();
      if (score != null) score.delete();
      if (model != null) {
        if (model._parms._keep_u)
          model._output._u_key.get().delete();
        model.delete();
      }
    }
  }

  @Test public void testBenignProb() throws InterruptedException, ExecutionException {
    // Expected singular values
    double[] d_expected = new double[] {450.809529, 212.934956, 155.608260, 64.528823, 52.334624};

    SVDModel model = null;
    Frame train = null, score = null;
    try {
      train = parse_test_file(Key.make("benign.hex"), "smalldata/logreg/benign.csv");
      SVDModel.SVDParameters parms = new SVDModel.SVDParameters();
      parms._train = train._key;
      parms._nv = 5;
      parms._keep_u = true;
      parms._transform = DataInfo.TransformType.DEMEAN;
<<<<<<< HEAD
      parms._svd_method = SVDParameters.Method.Probabilistic;
      parms._impute_missing = true;
      parms._max_iterations = 20;
      parms._auto_converge = false;
=======
      parms._svd_method = SVDParameters.Method.Randomized;
      parms._impute_missing = true;
      parms._max_iterations = 20;
>>>>>>> 8d8ae590

      SVD job = new SVD(parms);
      try {
        model = job.trainModel().get();
<<<<<<< HEAD
        Assert.assertArrayEquals(d_expected, model._output._d, TOLERANCE);
=======
        // Assert.assertArrayEquals(d_expected, model._output._d, 1e-4);
>>>>>>> 8d8ae590
        score = model.score(train);
      } catch (Throwable t) {
        t.printStackTrace();
        throw new RuntimeException(t);
      } finally {
        job.remove();
      }
    } catch (Throwable t) {
      t.printStackTrace();
      throw new RuntimeException(t);
    } finally {
      if (train != null) train.delete();
      if (score != null) score.delete();
      if (model != null) {
        if (model._parms._keep_u)
          model._output._u_key.get().delete();
        model.delete();
      }
    }
  }

  @Test public void testProstateMissingProb() throws InterruptedException, ExecutionException {
    long seed = 1234;
    Frame train = null, score = null;
    SVDModel model = null;
    try {
      train = parse_test_file(Key.make("prostate.hex"), "smalldata/prostate/prostate_cat.csv");

      // Add missing values to the training data
      Frame frtmp = new Frame(Key.make(), train.names(), train.vecs());
      DKV.put(frtmp._key, frtmp); // Need to put the frame (to be modified) into DKV for MissingInserter to pick up
      FrameUtils.MissingInserter j = new FrameUtils.MissingInserter(frtmp._key, seed, 0.25);
      j.execImpl();
      j.get(); // MissingInserter is non-blocking, must block here explicitly
      DKV.remove(frtmp._key); // Delete the frame header (not the data)

      SVDParameters parms = new SVDParameters();
      parms._train = train._key;
      parms._nv = 8;
      parms._only_v = false;
      parms._keep_u = true;
<<<<<<< HEAD
      parms._svd_method = SVDParameters.Method.Probabilistic;
      parms._impute_missing = true;
=======
      parms._svd_method = SVDParameters.Method.Randomized;
      parms._impute_missing = true;
      parms._max_iterations = 20;
>>>>>>> 8d8ae590

      SVD job = new SVD(parms);
      try {
        model = job.trainModel().get();
        score = model.score(train);
      } catch (Throwable t) {
        t.printStackTrace();
        throw new RuntimeException(t);
      } finally {
        job.remove();
      }
    } catch(Throwable t) {
      t.printStackTrace();
      throw new RuntimeException(t);
    } finally {
      if (train != null) train.delete();
      if (score != null) score.delete();
      if (model != null) {
        if (model._parms._keep_u)
          model._output._u_key.get().delete();
        model.delete();
      }
    }
  }

  @Test public void testIVVSum() {
    double[][] res = ard(ard(1, 2, 3), ard(2, 5, 6), ard(3, 6, 9));
    double[] v = new double[] {7, 8, 9};
    double[][] xvv = ard(ard(-48, -54, -60), ard(-54, -59, -66), ard(-60, -66, -72));

    SVD.updateIVVSum(res, v);
    Assert.assertArrayEquals(xvv, res);
  }
}<|MERGE_RESOLUTION|>--- conflicted
+++ resolved
@@ -2,10 +2,7 @@
 
 import hex.DataInfo;
 import hex.SplitFrame;
-import hex.gram.Gram;
 import hex.svd.SVDModel.SVDParameters;
-import org.apache.commons.math3.analysis.function.Pow;
-import org.apache.commons.math3.analysis.function.Power;
 import org.junit.Assert;
 import org.junit.BeforeClass;
 import org.junit.Test;
@@ -15,11 +12,6 @@
 import water.Scope;
 import water.TestUtil;
 import water.fvec.Frame;
-<<<<<<< HEAD
-import water.rapids.Exec;
-import water.util.ArrayUtils;
-=======
->>>>>>> 8d8ae590
 import water.util.FrameUtils;
 import water.util.Log;
 
@@ -214,8 +206,6 @@
     }
   }
 
-<<<<<<< HEAD
-=======
   @Test public void testArrestsProb() throws InterruptedException, ExecutionException {
     // Expected right singular values and vectors
     double[] d_expected = new double[] {11.024148, 6.964086, 4.179904, 2.915146};
@@ -261,7 +251,6 @@
     }
   }
 
->>>>>>> 8d8ae590
   @Test public void testIrisGram() throws InterruptedException, ExecutionException {
     // Expected right singular values and vectors
     double[] d_expected = new double[] {96.2090445, 19.0425654, 7.2250378, 3.1636131, 1.8816739, 1.1451307, 0.5820806};
@@ -408,53 +397,6 @@
     }
   }
 
-<<<<<<< HEAD
-  @Test public void testArrestsProb() throws InterruptedException, ExecutionException {
-    // Expected right singular values and vectors
-    double[] d_expected = new double[] {11.024148, 6.964086, 4.179904, 2.915146};
-    double[][] v_expected = ard(ard(-0.5358995, 0.4181809, -0.3412327, 0.64922780),
-            ard(-0.5831836, 0.1879856, -0.2681484, -0.74340748),
-            ard(-0.2781909, -0.8728062, -0.3780158, 0.13387773),
-            ard(-0.5434321, -0.1673186, 0.8177779, 0.08902432));
-    SVDModel model = null;
-    Frame train = null, score = null;
-    try {
-      train = parse_test_file(Key.make("arrests.hex"), "smalldata/pca_test/USArrests.csv");
-      SVDModel.SVDParameters parms = new SVDModel.SVDParameters();
-      parms._train = train._key;
-      parms._nv = 4;
-      parms._keep_u = true;
-      parms._transform = DataInfo.TransformType.STANDARDIZE;
-      parms._svd_method = SVDParameters.Method.Probabilistic;
-
-      SVD job = new SVD(parms);
-      try {
-        model = job.trainModel().get();
-        Assert.assertArrayEquals(d_expected, model._output._d, TOLERANCE);
-        TestUtil.checkEigvec(v_expected, model._output._v, TOLERANCE);
-        score = model.score(train);
-      } catch (Throwable t) {
-        t.printStackTrace();
-        throw new RuntimeException(t);
-      } finally {
-        job.remove();
-      }
-    } catch (Throwable t) {
-      t.printStackTrace();
-      throw new RuntimeException(t);
-    } finally {
-      if (train != null) train.delete();
-      if (score != null) score.delete();
-      if (model != null) {
-        if (model._parms._keep_u)
-          model._output._u_key.get().delete();
-        model.delete();
-      }
-    }
-  }
-
-=======
->>>>>>> 8d8ae590
   @Test public void testIrisProb() throws InterruptedException, ExecutionException {
     // Expected right singular values and vectors
     double[] d_expected = new double[] {96.2090445, 19.0425654, 7.2250378, 3.1636131, 1.8816739, 1.1451307, 0.5820806};
@@ -475,14 +417,9 @@
       parms._use_all_factor_levels = true;
       parms._keep_u = false;
       parms._transform = DataInfo.TransformType.NONE;
-<<<<<<< HEAD
-      parms._svd_method = SVDParameters.Method.Probabilistic;
+      parms._svd_method = SVDParameters.Method.Randomized;
       parms._max_iterations = parms._nv;
       parms._auto_converge = false;
-=======
-      parms._svd_method = SVDParameters.Method.Randomized;
-      parms._max_iterations = 7;
->>>>>>> 8d8ae590
 
       SVD job = new SVD(parms);
       try {
@@ -523,25 +460,15 @@
       parms._nv = 5;
       parms._keep_u = true;
       parms._transform = DataInfo.TransformType.DEMEAN;
-<<<<<<< HEAD
-      parms._svd_method = SVDParameters.Method.Probabilistic;
+      parms._svd_method = SVDParameters.Method.Randomized;
       parms._impute_missing = true;
       parms._max_iterations = 20;
       parms._auto_converge = false;
-=======
-      parms._svd_method = SVDParameters.Method.Randomized;
-      parms._impute_missing = true;
-      parms._max_iterations = 20;
->>>>>>> 8d8ae590
-
-      SVD job = new SVD(parms);
-      try {
-        model = job.trainModel().get();
-<<<<<<< HEAD
-        Assert.assertArrayEquals(d_expected, model._output._d, TOLERANCE);
-=======
+
+      SVD job = new SVD(parms);
+      try {
+        model = job.trainModel().get();
         // Assert.assertArrayEquals(d_expected, model._output._d, 1e-4);
->>>>>>> 8d8ae590
         score = model.score(train);
       } catch (Throwable t) {
         t.printStackTrace();
@@ -583,14 +510,8 @@
       parms._nv = 8;
       parms._only_v = false;
       parms._keep_u = true;
-<<<<<<< HEAD
-      parms._svd_method = SVDParameters.Method.Probabilistic;
-      parms._impute_missing = true;
-=======
       parms._svd_method = SVDParameters.Method.Randomized;
       parms._impute_missing = true;
-      parms._max_iterations = 20;
->>>>>>> 8d8ae590
 
       SVD job = new SVD(parms);
       try {
