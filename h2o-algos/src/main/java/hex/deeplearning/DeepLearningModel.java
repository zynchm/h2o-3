package hex.deeplearning;

import hex.*;
import hex.quantile.Quantile;
import hex.quantile.QuantileModel;
import hex.schemas.DeepLearningModelV2;
import org.joda.time.format.DateTimeFormat;
import org.joda.time.format.DateTimeFormatter;
import water.*;
import water.api.ModelSchema;
import water.exceptions.H2OIllegalArgumentException;
import water.fvec.Chunk;
import water.fvec.Frame;
import water.fvec.Vec;
import water.util.*;

import java.util.ArrayList;
import java.util.Arrays;
import java.util.List;
import java.util.Random;

import static hex.ModelMetrics.calcVarImp;
import static java.lang.Double.isNaN;

/**
 * The Deep Learning model
 * It contains a DeepLearningModelInfo with the most up-to-date model,
 * a scoring history, as well as some helpers to indicate the progress
 */

public class DeepLearningModel extends SupervisedModel<DeepLearningModel,DeepLearningModel.DeepLearningParameters,DeepLearningModel.DeepLearningModelOutput> implements Model.DeepFeatures {

  public static class DeepLearningParameters extends SupervisedModel.SupervisedParameters {
    // public int _n_folds;
    public int getNumFolds() { return 0; }

    public boolean _keep_cross_validation_splits;

    /**
     * A model key associated with a previously trained Deep Learning
     * model. This option allows users to build a new model as a
     * continuation of a previously generated model.
     */
    public Key _checkpoint;

    /**
     * If enabled, store the best model under the destination key of this model at the end of training.
     * Only applicable if training is not cancelled.
     */
    public boolean _override_with_best_model = true;

    public boolean _autoencoder = false;

    public boolean _use_all_factor_levels = true;

  /*Neural Net Topology*/
    /**
     * The activation function (non-linearity) to be used the neurons in the hidden layers.
     * Tanh: Hyperbolic tangent function (same as scaled and shifted sigmoid).
     * Rectifier: Chooses the maximum of (0, x) where x is the input value.
     * Maxout: Choose the maximum coordinate of the input vector.
     * With Dropout: Zero out a random user-given fraction of the
     *      incoming weights to each hidden layer during training, for each
     *      training row. This effectively trains exponentially many models at
     *      once, and can improve generalization.
     */
    public Activation _activation = Activation.Rectifier;

    /**
     * The number and size of each hidden layer in the model.
     * For example, if a user specifies "100,200,100" a model with 3 hidden
     * layers will be produced, and the middle hidden layer will have 200
     * neurons.
     */
    public int[] _hidden = new int[] { 200, 200 };

    /**
     * The number of passes over the training dataset to be carried out.
     * It is recommended to start with lower values for initial experiments.
     * This value can be modified during checkpoint restarts and allows continuation
     * of selected models.
     */
    public double _epochs = 10;

    /**
     * The number of training data rows to be processed per iteration. Note that
     * independent of this parameter, each row is used immediately to update the model
     * with (online) stochastic gradient descent. This parameter controls the
     * synchronization period between nodes in a distributed environment and the
     * frequency at which scoring and model cancellation can happen. For example, if
     * it is set to 10,000 on H2O running on 4 nodes, then each node will
     * process 2,500 rows per iteration, sampling randomly from their local data.
     * Then, model averaging between the nodes takes place, and scoring can happen
     * (dependent on scoring interval and duty factor). Special values are 0 for
     * one epoch per iteration, -1 for processing the maximum amount of data
     * per iteration (if **replicate training data** is enabled, N epochs
     * will be trained per iteration on N nodes, otherwise one epoch). Special value
     * of -2 turns on automatic mode (auto-tuning).
     */
    public long _train_samples_per_iteration = -2;

    public double _target_ratio_comm_to_comp = 0.02;

    /**
     * The random seed controls sampling and initialization. Reproducible
     * results are only expected with single-threaded operation (i.e.,
     * when running on one node, turning off load balancing and providing
     * a small dataset that fits in one chunk).  In general, the
     * multi-threaded asynchronous updates to the model parameters will
     * result in (intentional) race conditions and non-reproducible
     * results. Note that deterministic sampling and initialization might
     * still lead to some weak sense of determinism in the model.
     */
    public long _seed = new Random().nextLong();

  /*Adaptive Learning Rate*/
    /**
     * The implemented adaptive learning rate algorithm (ADADELTA) automatically
     * combines the benefits of learning rate annealing and momentum
     * training to avoid slow convergence. Specification of only two
     * parameters (rho and epsilon)  simplifies hyper parameter search.
     * In some cases, manually controlled (non-adaptive) learning rate and
     * momentum specifications can lead to better results, but require the
     * specification (and hyper parameter search) of up to 7 parameters.
     * If the model is built on a topology with many local minima or
     * long plateaus, it is possible for a constant learning rate to produce
     * sub-optimal results. Learning rate annealing allows digging deeper into
     * local minima, while rate decay allows specification of different
     * learning rates per layer.  When the gradient is being estimated in
     * a long valley in the optimization landscape, a large learning rate
     * can cause the gradient to oscillate and move in the wrong
     * direction. When the gradient is computed on a relatively flat
     * surface with small learning rates, the model can converge far
     * slower than necessary.
     */
    public boolean _adaptive_rate = true;

    /**
     * The first of two hyper parameters for adaptive learning rate (ADADELTA).
     * It is similar to momentum and relates to the memory to prior weight updates.
     * Typical values are between 0.9 and 0.999.
     * This parameter is only active if adaptive learning rate is enabled.
     */
    public double _rho = 0.99;

    /**
     * The second of two hyper parameters for adaptive learning rate (ADADELTA).
     * It is similar to learning rate annealing during initial training
     * and momentum at later stages where it allows forward progress.
     * Typical values are between 1e-10 and 1e-4.
     * This parameter is only active if adaptive learning rate is enabled.
     */
    public double _epsilon = 1e-8;

  /*Learning Rate*/
    /**
     * When adaptive learning rate is disabled, the magnitude of the weight
     * updates are determined by the user specified learning rate
     * (potentially annealed), and are a function  of the difference
     * between the predicted value and the target value. That difference,
     * generally called delta, is only available at the output layer. To
     * correct the output at each hidden layer, back propagation is
     * used. Momentum modifies back propagation by allowing prior
     * iterations to influence the current update. Using the momentum
     * parameter can aid in avoiding local minima and the associated
     * instability. Too much momentum can lead to instabilities, that's
     * why the momentum is best ramped up slowly.
     * This parameter is only active if adaptive learning rate is disabled.
     */
    public double _rate = .005;

    /**
     * Learning rate annealing reduces the learning rate to "freeze" into
     * local minima in the optimization landscape.  The annealing rate is the
     * inverse of the number of training samples it takes to cut the learning rate in half
     * (e.g., 1e-6 means that it takes 1e6 training samples to halve the learning rate).
     * This parameter is only active if adaptive learning rate is disabled.
     */
    public double _rate_annealing = 1e-6;

    /**
     * The learning rate decay parameter controls the change of learning rate across layers.
     * For example, assume the rate parameter is set to 0.01, and the rate_decay parameter is set to 0.5.
     * Then the learning rate for the weights connecting the input and first hidden layer will be 0.01,
     * the learning rate for the weights connecting the first and the second hidden layer will be 0.005,
     * and the learning rate for the weights connecting the second and third hidden layer will be 0.0025, etc.
     * This parameter is only active if adaptive learning rate is disabled.
     */
    public double _rate_decay = 1.0;

  /*Momentum*/
    /**
     * The momentum_start parameter controls the amount of momentum at the beginning of training.
     * This parameter is only active if adaptive learning rate is disabled.
     */
    public double _momentum_start = 0;

    /**
     * The momentum_ramp parameter controls the amount of learning for which momentum increases
     * (assuming momentum_stable is larger than momentum_start). The ramp is measured in the number
     * of training samples.
     * This parameter is only active if adaptive learning rate is disabled.
     */
    public double _momentum_ramp = 1e6;

    /**
     * The momentum_stable parameter controls the final momentum value reached after momentum_ramp training samples.
     * The momentum used for training will remain the same for training beyond reaching that point.
     * This parameter is only active if adaptive learning rate is disabled.
     */
    public double _momentum_stable = 0;

    /**
     * The Nesterov accelerated gradient descent method is a modification to
     * traditional gradient descent for convex functions. The method relies on
     * gradient information at various points to build a polynomial approximation that
     * minimizes the residuals in fewer iterations of the descent.
     * This parameter is only active if adaptive learning rate is disabled.
     */
    public boolean _nesterov_accelerated_gradient = true;

  /*Regularization*/
    /**
     * A fraction of the features for each training row to be omitted from training in order
     * to improve generalization (dimension sampling).
     */
    public double _input_dropout_ratio = 0.0;

    /**
     * A fraction of the inputs for each hidden layer to be omitted from training in order
     * to improve generalization. Defaults to 0.5 for each hidden layer if omitted.
     */
    public double[] _hidden_dropout_ratios;

    /**
     * A regularization method that constrains the absolute value of the weights and
     * has the net effect of dropping some weights (setting them to zero) from a model
     * to reduce complexity and avoid overfitting.
     */
    public double _l1 = 0.0;

    /**
     *  A regularization method that constrdains the sum of the squared
     * weights. This method introduces bias into parameter estimates, but
     * frequently produces substantial gains in modeling as estimate variance is
     * reduced.
     */
    public double _l2 = 0.0;

    /**
     *  A maximum on the sum of the squared incoming weights into
     * any one neuron. This tuning parameter is especially useful for unbound
     * activation functions such as Maxout or Rectifier.
     */
    public float _max_w2 = Float.POSITIVE_INFINITY;

  /*Initialization*/
    /**
     * The distribution from which initial weights are to be drawn. The default
     * option is an optimized initialization that considers the size of the network.
     * The "uniform" option uses a uniform distribution with a mean of 0 and a given
     * interval. The "normal" option draws weights from the standard normal
     * distribution with a mean of 0 and given standard deviation.
     */
    public InitialWeightDistribution _initial_weight_distribution = InitialWeightDistribution.UniformAdaptive;

    /**
     * The scale of the distribution function for Uniform or Normal distributions.
     * For Uniform, the values are drawn uniformly from -initial_weight_scale...initial_weight_scale.
     * For Normal, the values are drawn from a Normal distribution with a standard deviation of initial_weight_scale.
     */
    public double _initial_weight_scale = 1.0;

    /**
     * The loss (error) function to be minimized by the model.
     * Cross Entropy loss is used when the model output consists of independent
     * hypotheses, and the outputs can be interpreted as the probability that each
     * hypothesis is true. Cross entropy is the recommended loss function when the
     * target values are class labels, and especially for imbalanced data.
     * It strongly penalizes error in the prediction of the actual class label.
     * Mean Square loss is used when the model output are continuous real values, but can
     * be used for classification as well (where it emphasizes the error on all
     * output classes, not just for the actual class).
     */
    public Loss _loss = Loss.Automatic;

  /*Scoring*/
    /**
     * The minimum time (in seconds) to elapse between model scoring. The actual
     * interval is determined by the number of training samples per iteration and the scoring duty cycle.
     */
    public double _score_interval = 5;

    /**
     * The number of training dataset points to be used for scoring. Will be
     * randomly sampled. Use 0 for selecting the entire training dataset.
     */
    public long _score_training_samples = 10000l;

    /**
     * The number of validation dataset points to be used for scoring. Can be
     * randomly sampled or stratified (if "balance classes" is set and "score
     * validation sampling" is set to stratify). Use 0 for selecting the entire
     * training dataset.
     */
    public long _score_validation_samples = 0l;

    /**
     * Maximum fraction of wall clock time spent on model scoring on training and validation samples,
     * and on diagnostics such as computation of feature importances (i.e., not on training).
     */
    public double _score_duty_cycle = 0.1;

    /**
     * The stopping criteria in terms of classification error (1-accuracy) on the
     * training data scoring dataset. When the error is at or below this threshold,
     * training stops.
     */
    public double _classification_stop = 0;

    /**
     * The stopping criteria in terms of regression error (MSE) on the training
     * data scoring dataset. When the error is at or below this threshold, training
     * stops.
     */
    public double _regression_stop = 1e-6;

    /**
     * Enable quiet mode for less output to standard output.
     */
    public boolean _quiet_mode = false;

    /**
     * Method used to sample the validation dataset for scoring, see Score Validation Samples above.
     */
    public ClassSamplingMethod _score_validation_sampling = ClassSamplingMethod.Uniform;

  /*Misc*/
    /**
     * Gather diagnostics for hidden layers, such as mean and RMS values of learning
     * rate, momentum, weights and biases.
     */
    public boolean _diagnostics = true;

    /**
     * Whether to compute variable importances for input features.
     * The implemented method (by Gedeon) considers the weights connecting the
     * input features to the first two hidden layers.
     */
    public boolean _variable_importances = false;

    /**
     * Enable fast mode (minor approximation in back-propagation), should not affect results significantly.
     */
    public boolean _fast_mode = true;

    /**
     * Ignore constant training columns (no information can be gained anyway).
     */
    public boolean _ignore_const_cols = true;

    /**
     * Increase training speed on small datasets by splitting it into many chunks
     * to allow utilization of all cores.
     */
    public boolean _force_load_balance = true;

    /**
     * Replicate the entire training dataset onto every node for faster training on small datasets.
     */
    public boolean _replicate_training_data = true;

    /**
     * Run on a single node for fine-tuning of model parameters. Can be useful for
     * checkpoint resumes after training on multiple nodes for fast initial
     * convergence.
     */
    public boolean _single_node_mode = false;

    /**
     * Enable shuffling of training data (on each node). This option is
     * recommended if training data is replicated on N nodes, and the number of training samples per iteration
     * is close to N times the dataset size, where all nodes train will (almost) all
     * the data. It is automatically enabled if the number of training samples per iteration is set to -1 (or to N
     * times the dataset size or larger).
     */
    public boolean _shuffle_training_data = false;

    public MissingValuesHandling _missing_values_handling = MissingValuesHandling.MeanImputation;

    public boolean _sparse = false;

    public boolean _col_major = false;

    public double _average_activation = 0;

    public double _sparsity_beta = 0;

    /**
     * Max. number of categorical features, enforced via hashing (Experimental)
     */
    public int _max_categorical_features = Integer.MAX_VALUE;

    /**
     * Force reproducibility on small data (will be slow - only uses 1 thread)
     */
    public boolean _reproducible = false;

    public boolean _export_weights_and_biases = false;

    public enum MissingValuesHandling {
      Skip, MeanImputation
    }

    public enum ClassSamplingMethod {
      Uniform, Stratified
    }

    public enum InitialWeightDistribution {
      UniformAdaptive, Uniform, Normal
    }

    /**
     * Activation functions
     */
    public enum Activation {
      Tanh, TanhWithDropout, Rectifier, RectifierWithDropout, Maxout, MaxoutWithDropout
    }

    /**
     * Loss functions
     * Absolute, MeanSquare, Huber for regression
     * Absolute, MeanSquare, Huber or CrossEntropy for classification
     */
    public enum Loss {
      Automatic, MeanSquare, CrossEntropy, Huber, Absolute
    }

    void validate( DeepLearning dl, boolean expensive ) {
      dl.hide("_score_each_iteration", "Not used by Deep Learning.");
      boolean classification = expensive || dl._nclass != 0 ? dl.isClassifier() : _loss == Loss.CrossEntropy;
      if (_hidden == null || _hidden.length == 0) dl.error("_hidden", "There must be at least one hidden layer.");

      for( int h : _hidden ) if( h<=0 ) dl.error("_hidden", "Hidden layer size must be positive.");

      if (!_autoencoder) {
        if (_valid == null)
          dl.hide("_score_validation_samples", "score_validation_samples requires a validation frame.");

        if (classification) {
          dl.hide("_regression_stop", "regression_stop is used only with regression.");
        } else {
          dl.hide("_classification_stop", "classification_stop is used only with classification.");
          dl.hide("_max_confusion_matrix_size", "max_confusion_matrix_size is used only with classification.");
          dl.hide("_max_hit_ratio_k", "max_hit_ratio_k is used only with classification.");
          dl.hide("_balance_classes", "balance_classes is used only with classification.");
        }

        if( !classification || !_balance_classes )
          dl.hide("_class_sampling_factors", "class_sampling_factors requires both classification and balance_classes.");


        if (!classification && _valid != null || _valid == null)
          dl.hide("_score_validation_sampling", "score_validation_sampling requires classification and a validation frame.");
      }

      // Auto-fill defaults
      if (_activation != Activation.TanhWithDropout && _activation != Activation.MaxoutWithDropout && _activation != Activation.RectifierWithDropout)
        dl.hide("_hidden_dropout_ratios", "hidden_dropout_ratios requires a dropout activation function.");
      if (_hidden_dropout_ratios == null) {
        if (_activation == Activation.TanhWithDropout || _activation == Activation.MaxoutWithDropout || _activation == Activation.RectifierWithDropout) {
          if (expensive) {
            _hidden_dropout_ratios = new double[_hidden.length];
            dl.info("_hidden_dropout_ratios", "Automatically setting all hidden dropout ratios to 0.5.");
            Arrays.fill(_hidden_dropout_ratios, 0.5);
          }
        }
      }
      else if (_hidden_dropout_ratios.length != _hidden.length) {
        dl.error("_hidden_dropout_ratios", "Must have " + _hidden.length + " hidden layer dropout ratios.");
      }
      else if (_activation != Activation.TanhWithDropout && _activation != Activation.MaxoutWithDropout && _activation != Activation.RectifierWithDropout) {
        if (!_quiet_mode) dl.hide("_hidden_dropout_ratios", "Ignoring hidden_dropout_ratios because a non-dropout activation function was specified.");
      }

      if (_input_dropout_ratio < 0 || _input_dropout_ratio >= 1)
        dl.error("_input_dropout_ratio", "Input dropout must be >= 0 and <1.");

      if (H2O.CLOUD.size() == 1 && _replicate_training_data) {
        dl.hide("_replicate_training_data", "replicate_training_data is only valid with cloud size greater than 1.");
        if (expensive) {
          dl.info("_replicate_training_data", "Disabling replicate_training_data on 1 node.");
          _replicate_training_data = false;
        }
      }
      if (_single_node_mode && (H2O.CLOUD.size() == 1 || !_replicate_training_data)) {
        dl.hide("_single_node_mode", "single_node_mode is only used with multi-node operation with replicated training data.");
        if (expensive) {
          dl.info("_single_node_mode", "Disabling single_node_mode (only for multi-node operation with replicated training data).");
          _single_node_mode = false;
        }
      }

      if (_autoencoder) {
        dl.hide("_use_all_factor_levels", "use_all_factor_levels is mandatory in combination with autoencoder.");
      }
      if (!_use_all_factor_levels && _autoencoder ) {
        if (expensive) {
          dl.warn("_use_all_factor_levels", "Automatically enabling all_factor_levels for auto-encoders.");
          _use_all_factor_levels = true;
        }
      }

      if (getNumFolds() != 0)
        dl.hide("_override_with_best_model", "override_with_best_model is unsupported in combination with n-fold cross-validation.");
      if(_override_with_best_model && getNumFolds() != 0) {
        if (expensive) {
          dl.warn("_override_with_best_model", "Disabling override_with_best_model in combination with n-fold cross-validation.");
          _override_with_best_model = false;
        }
      }

      if (_adaptive_rate) {
        dl.hide("_rate", "rate is not used with adaptive_rate.");
        dl.hide("_rate_annealing", "rate_annealing is not used with adaptive_rate.");
        dl.hide("_rate_decay", "rate_decay is not used with adaptive_rate.");
        dl.hide("_momentum_start", "momentum_start is not used with adaptive_rate.");
        dl.hide("_momentum_ramp", "momentum_ramp is not used with adaptive_rate.");
        dl.hide("_momentum_stable", "momentum_stable is not used with adaptive_rate.");
        dl.hide("_nesterov_accelerated_gradient", "nesterov_accelerated_gradient is not used with adaptive_rate.");
      } else {
        // ! adaptive_rate
        dl.hide("_rho", "rho is only used with adaptive_rate.");
        dl.hide("_epsilon", "epsilon is only used with adaptive_rate.");
      }
      if (_adaptive_rate) {
        if (expensive) {
          dl.info("_adaptive_rate", "Using automatic learning rate.  Ignoring the following input parameters: "
                  + "rate, rate_decay, rate_annealing, momentum_start, momentum_ramp, momentum_stable, nesterov_accelerated_gradient.");
          _momentum_start = 0;
          _momentum_stable = 0;
        }
      } else {
        if (expensive) {
          dl.info("_adaptive_rate", "Using manual learning rate.  Ignoring the following input parameters: "
                  + "rho, epsilon.");
          _rho = 0;
          _epsilon = 0;
        }
      }

      if (_initial_weight_distribution == InitialWeightDistribution.UniformAdaptive) {
        dl.hide("_initial_weight_scale", "initial_weight_scale is not used if initial_weight_distribution == UniformAdaptive.");
      }
      if (getNumFolds() != 0) {
        dl.error("_n_folds", "n_folds is not yet implemented.");
        if (expensive) {
          if (_override_with_best_model) {
            dl.warn("_override_with_best_model", "Automatically disabling override_with_best_model, since the final model is the only scored model with n-fold cross-validation.");
            _override_with_best_model = false;
          }
        }
      }

      if (_loss == Loss.Automatic) {
        if (expensive) {
          _loss = (classification && !_autoencoder) ? Loss.CrossEntropy : Loss.MeanSquare;
          dl.info("_loss", "Automatically setting loss function to " + _loss);
        }
      }

      if (_loss == null) {
        if (expensive || dl._nclass != 0) {
          dl.error("_loss", "Loss function must be specified. Try CrossEntropy for categorical response (classification), MeanSquare, Absolute or Huber for numerical response (regression).");
        }
        //otherwise, we might not know whether classification=true or false (from R, for example, the training data isn't known when init(false) is called).
      } else {
        if (_autoencoder && _loss == Loss.CrossEntropy)
          dl.error("_loss", "Cannot use CrossEntropy loss for auto-encoder.");
        if (!classification && _loss == Loss.CrossEntropy)
          dl.error("_loss", "For CrossEntropy loss, the response must be categorical.");
      }

      if (!classification && _loss == Loss.CrossEntropy)
        dl.error("_loss", "For CrossEntropy loss, the response must be categorical. Either select MeanSquare, Absolute or Huber loss for regression, or use a categorical response.");

      if (_score_training_samples < 0) {
        dl.error("_score_training_samples", "Number of training samples for scoring must be >= 0 (0 for all).");
      }
      if (_score_validation_samples < 0) {
        dl.error("_score_validation_samples", "Number of training samples for scoring must be >= 0 (0 for all).");
      }

      if(_autoencoder && _sparsity_beta > 0) {
        if (_activation == Activation.Tanh || _activation == Activation.TanhWithDropout) {
          if (_average_activation >= 1 || _average_activation <= -1)
            dl.error("_average_activation", "Tanh average activation must be in (-1,1).");
        }
        else if (_activation == Activation.Rectifier || _activation == Activation.RectifierWithDropout) {
          if (_average_activation <= 0)
            dl.error("_average_activation", "Rectifier average activation must be positive.");
        }
      }
      if (!_autoencoder && _sparsity_beta != 0) dl.info("_sparsity_beta", "Sparsity beta can only be used for autoencoder.");

      // reason for the error message below is that validation might not have the same horizontalized features as the training data (or different order)
      if (_autoencoder && _activation == Activation.Maxout) dl.error("_activation", "Maxout activation is not supported for auto-encoder.");
      if (_max_categorical_features < 1) dl.error("_max_categorical_features", "max_categorical_features must be at least 1.");

      if (!_sparse && _col_major) {
        dl.error("_col_major", "Cannot use column major storage for non-sparse data handling.");
      }
      if (expensive) {
        if (!classification && _balance_classes) {
          dl.error("_balance_classes", "balance_classes requires classification.");
        }
        if (_class_sampling_factors != null && !_balance_classes) {
          dl.error("_class_sampling_factors", "class_sampling_factors requires balance_classes to be enabled.");
        }
      }
      if (_reproducible) {
        if (expensive) {
          dl.info("_reproducibility",
                  "Automatically enabling force_load_balancing, disabling single_node_mode and replicate_training_data\n"
                          +"and setting train_samples_per_iteration to -1 to enforce reproducibility.");
          _force_load_balance = true;
          _single_node_mode = false;
          _train_samples_per_iteration = -1;
          _replicate_training_data = false; //there's no benefit from having multiple nodes compute the exact same thing, and then average it back to the same
          //      replicate_training_data = true; //doesn't hurt, but does replicated identical work
        }
      }
    }
  }

  public static class DeepLearningModelOutput extends SupervisedModel.SupervisedOutput {
    @Override public int nfeatures() {
      return _names.length - (autoencoder ? 0 : 1);
    }
    public DeepLearningModelOutput() { super(); }
    public DeepLearningModelOutput(DeepLearning b) { super(b); }
    boolean autoencoder;
    Key[] weights;
    Key[] biases;
    DeepLearningScoring errors;
    TwoDimTable model_summary;
    TwoDimTable scoring_history;
    TwoDimTable variable_importances;
    double run_time;

    public String toString() {
      StringBuilder sb = new StringBuilder();
      sb.append(model_summary.toString());
      sb.append(scoring_history.toString());
      if (variable_importances != null) sb.append(variable_importances.toString());
      return sb.toString();
    }

    @Override public ModelCategory getModelCategory() {
      return autoencoder ? ModelCategory.AutoEncoder : super.getModelCategory();
    }

    @Override public boolean isSupervised() { return !autoencoder; }
  }

  // Default publicly visible Schema is V2
  public ModelSchema schema() { return new DeepLearningModelV2(); }

  private volatile DeepLearningModelInfo model_info;
  void set_model_info(DeepLearningModelInfo mi) { model_info = mi; }
  final public DeepLearningModelInfo model_info() { return model_info; }

  public long run_time;
  private long start_time;

  public long actual_train_samples_per_iteration;
  public double time_for_communication_us; //helper for auto-tuning: time in microseconds for collective bcast/reduce of the model

  public double epoch_counter;

  public long training_rows;

  public long validation_rows;

  private DeepLearningScoring[] errors;
  public DeepLearningScoring[] scoring_history() { return errors; }

  // Keep the best model so far, based on a single criterion (overall class. error or MSE)
  private float _bestError = Float.POSITIVE_INFINITY;

  public Key actual_best_model_key;

  // return the most up-to-date model metrics
  DeepLearningScoring last_scored() { return errors == null ? null : errors[errors.length-1]; }

//  @Override
  public final DeepLearningParameters get_params() { return _parms; }
//  @Override public final Request2 job() { return get_params(); }

//  double missingColumnsType() { return get_params()._sparse ? 0 : Double.NaN; }

  public float error() { return (float) (_output.isClassifier() ? cm().err() : mse()); }

  @Override public ModelMetrics.MetricBuilder makeMetricBuilder(String[] domain) {
    switch(_output.getModelCategory()) {
      case Binomial:    return new ModelMetricsBinomial.MetricBuilderBinomial(domain);
      case Multinomial: return new ModelMetricsMultinomial.MetricBuilderMultinomial(_output.nclasses(),domain);
      case Regression:  return new ModelMetricsRegression.MetricBuilderRegression();
      case AutoEncoder: return new ModelMetricsAutoEncoder.MetricBuilderAutoEncoder(_output.nfeatures());
      default: throw H2O.unimpl("Invalid ModelCategory " + _output.getModelCategory());
    }
  }

  public int compareTo(DeepLearningModel o) {
    if (o._output.isClassifier() != _output.isClassifier()) throw new UnsupportedOperationException("Cannot compare classifier against regressor.");
    if (o._output.nclasses() != _output.nclasses()) throw new UnsupportedOperationException("Cannot compare models with different number of classes.");
    return (error() < o.error() ? -1 : error() > o.error() ? 1 : 0);
  }

  public static class DeepLearningScoring extends Iced {
//    static final int API_WEAVER = 1;
//    static public DocGen.FieldDoc[] DOC_FIELDS;

    public double epoch_counter;
    public long training_samples;
    public long training_time_ms;

    //training/validation sets
    boolean validation;
    int num_folds;
    public long score_training_samples;
    public long score_validation_samples;

    public boolean classification;

    VarImp variable_importances;

    // classification
    public ConfusionMatrix train_confusion_matrix;
    public ConfusionMatrix valid_confusion_matrix;
    public double train_err = Double.NaN;
    public double valid_err = Double.NaN;
    public double train_logloss = Double.NaN;
    public double valid_logloss = Double.NaN;
    public AUC2 trainAUC;
    public AUC2 validAUC;
    public float[] train_hitratio; // "Hit ratio on training data"
    public float[] valid_hitratio; // "Hit ratio on validation data"

    // regression
    public double train_mse = Double.NaN;
    public double valid_mse = Double.NaN;
    public double train_r2 = Double.NaN;
    public double valid_r2 = Double.NaN;

    public long scoring_time;

    DeepLearningScoring deep_clone() {
      AutoBuffer ab = new AutoBuffer();
      this.write(ab);
      ab.flipForReading();
      return (DeepLearningScoring) new DeepLearningScoring().read(ab);
    }

    @Override public String toString() {
      StringBuilder sb = new StringBuilder();
      sb.append("Training MSE: " + train_mse + "\n");
      sb.append("Training R^2: " + train_r2 + "\n");
      if (classification) {
        sb.append("Training LogLoss: " + train_logloss + "\n");
        sb.append("Training " + train_confusion_matrix.table().toString(1));
        sb.append("Training Misclassification"
                + (trainAUC != null ? " [using threshold for " + AUC2.DEFAULT_CM.toString().replace("_", " ") + "]: " : ": ")
                + String.format("%.2f", 100 * train_err) + "%");
        if (trainAUC != null) sb.append(", AUC: " + String.format("%.4f", 100 * trainAUC._auc) + "%");
      }
      if (validation || num_folds>0) {
        if (num_folds > 0) {
          sb.append("\nDoing " + num_folds + "-fold cross-validation:");
        }
        sb.append("\nValidation MSE: " + valid_mse + "\n");
        sb.append("Validation R^2: " + valid_r2 + "\n");
        if (classification) {
          sb.append("Validation LogLoss: " + valid_logloss + "\n");
          sb.append("Validation " + valid_confusion_matrix.table().toString(1));
          sb.append("Validation Misclassification"
                  + (validAUC != null ? " [using threshold for " + AUC2.DEFAULT_CM.toString().replace("_", " ") + "]: " : ": ")
                  + String.format("%.2f", (100 * valid_err)) + "%");
          if (validAUC != null) sb.append(", AUC: " + String.format("%.4f", 100 * validAUC._auc) + "%");
        }
      }
      sb.append("\n");
      return sb.toString();
    }
  }

  final private static class ConfMat extends ConfusionMatrix {
    final private double _err;
    final private double _f1;
    public ConfMat(double err, double f1) {
      super(null, null);
      _err=err;
      _f1=f1;
    }
    @Override public double err() { return _err; }
    @Override public double F1() { return _f1; }
  }

  public ConfusionMatrix cm() {
    final DeepLearningScoring lasterror = last_scored();
    if (lasterror == null) return null;
    ConfusionMatrix cm = lasterror.validation || lasterror.num_folds > 0 ?
            lasterror.valid_confusion_matrix :
            lasterror.train_confusion_matrix;
    if (cm == null ) {
      if (lasterror.validation || lasterror.num_folds > 0) {
        return new ConfMat(lasterror.valid_err, lasterror.validAUC != null ? lasterror.validAUC.maxF1() : 0);
      } else {
        return new ConfMat(lasterror.train_err, lasterror.trainAUC != null ? lasterror.trainAUC.maxF1() : 0);
      }
    }
    return cm;
  }

//  @Override
  public double mse() {
    if (errors == null) return Double.NaN;
    return last_scored().validation || last_scored().num_folds > 0 ? last_scored().valid_mse : last_scored().train_mse;
  }

  public double logloss() {
    if (errors == null) return Double.NaN;
    return last_scored().validation || last_scored().num_folds > 0 ? last_scored().valid_logloss : last_scored().train_logloss;
  }

//  @Override
  public VarImp varimp() {
    if (errors == null) return null;
    return last_scored().variable_importances;
  }

  private TwoDimTable createScoringHistoryTable(DeepLearningScoring[] errors) {
    return createScoringHistoryTable(errors, 20);
  }

  private TwoDimTable createScoringHistoryTable(DeepLearningScoring[] errors, final int size_limit) {
    assert (size_limit >= 10);
    List<String> colHeaders = new ArrayList<>();
    List<String> colTypes = new ArrayList<>();
    List<String> colFormat = new ArrayList<>();
    colHeaders.add("Timestamp"); colTypes.add("string"); colFormat.add("%s");
    colHeaders.add("Training Duration"); colTypes.add("string"); colFormat.add("%s");
    colHeaders.add("Training Speed"); colTypes.add("string"); colFormat.add("%s");
    colHeaders.add("Training Epochs"); colTypes.add("double"); colFormat.add("%.5f");
    colHeaders.add("Training Samples"); colTypes.add("long"); colFormat.add("%d");
    colHeaders.add("Training MSE"); colTypes.add("double"); colFormat.add("%.5f");

    if (!_output.autoencoder) {
      colHeaders.add("Training R^2");
      colTypes.add("double");
      colFormat.add("%.5f");
    }
    if (_output.isClassifier()) {
      colHeaders.add("Training LogLoss");
      colTypes.add("double");
      colFormat.add("%.5f");
    }
    if (_output.getModelCategory() == ModelCategory.Binomial) {
      colHeaders.add("Training AUC");
      colTypes.add("double");
      colFormat.add("%.5f");
    }
    if (_output.getModelCategory() == ModelCategory.Binomial || _output.getModelCategory() == ModelCategory.Multinomial) {
      colHeaders.add("Training Classification Error");
      colTypes.add("double");
      colFormat.add("%.5f");
    }
    if (get_params()._valid != null) {
      colHeaders.add("Validation MSE"); colTypes.add("double"); colFormat.add("%.5f");
      if (!_output.autoencoder) {
        colHeaders.add("Validation R^2");
        colTypes.add("double");
        colFormat.add("%.5f");
      }
      if (_output.isClassifier()) {
        colHeaders.add("Validation LogLoss");
        colTypes.add("double");
        colFormat.add("%.5f");
      }
      if (_output.getModelCategory() == ModelCategory.Binomial) {
        colHeaders.add("Validation AUC");
        colTypes.add("double");
        colFormat.add("%.5f");
      }
      if (_output.isClassifier()) {
        colHeaders.add("Validation Classification Error");
        colTypes.add("double");
        colFormat.add("%.5f");
      }
    } else if (get_params().getNumFolds() > 0) {
      colHeaders.add("Cross-Validation MSE"); colTypes.add("double"); colFormat.add("%.5f");
//      colHeaders.add("Validation R^2"); colTypes.add("double"); colFormat.add("%g");
      if (_output.getModelCategory() == ModelCategory.Binomial) {
        colHeaders.add("Cross-Validation AUC");
        colTypes.add("double");
        colFormat.add("%.5f");
      }
      if (_output.isClassifier()) {
        colHeaders.add("Cross-Validation Classification Error");
        colTypes.add("double");
        colFormat.add("%.5f");
      }
    }

    List<Integer> which = new ArrayList<>();
    if (errors.length > size_limit) {
      // always show first few
      which.add(0);
//      which.add(1);
//      which.add(2);
//      which.add(3);
//      which.add(4);

      // always show last few
//      which.add(errors.length-5);
//      which.add(errors.length-4);
//      which.add(errors.length-3);
//      which.add(errors.length-2);
      which.add(errors.length-1);

      // pick the remaining scoring points from the middle section
      final float step = (float)(errors.length-which.size())/(size_limit-which.size());
      for (float i=5; i<errors.length-5; i+=step) {
        if (which.size() < size_limit) which.add((int)i);
      }
    }
    final int rows = Math.min(size_limit, errors.length);
    TwoDimTable table = new TwoDimTable(
            "Scoring History", null,
            new String[rows],
            colHeaders.toArray(new String[0]),
            colTypes.toArray(new String[0]),
            colFormat.toArray(new String[0]),
            "");
    int row = 0;
    for( int i = 0; i<errors.length ; i++ ) {
      if (errors.length > size_limit && !which.contains(new Integer(i))) continue;
      final DeepLearningScoring e = errors[i];
      int col = 0;
      assert(row < table.getRowDim());
      assert(col < table.getColDim());
      DateTimeFormatter fmt = DateTimeFormat.forPattern("yyyy-MM-dd HH:mm:ss");
      table.set(row, col++, fmt.print(start_time + e.training_time_ms));
      table.set(row, col++, PrettyPrint.msecs(e.training_time_ms, true));
      table.set(row, col++, e.training_time_ms == 0 ? null : (String.format("%.3f", e.training_samples/(e.training_time_ms/1e3)) + " rows/sec"));
      table.set(row, col++, e.epoch_counter);
      table.set(row, col++, e.training_samples);
      table.set(row, col++, e.train_mse);
      if (!_output.autoencoder) {
        table.set(row, col++, e.train_r2);
      }
      if (_output.isClassifier()) {
        table.set(row, col++, e.train_logloss);
      }
      if (_output.getModelCategory() == ModelCategory.Binomial) {
        table.set(row, col++, e.trainAUC != null ? e.trainAUC._auc : Double.NaN);
      }
      if (_output.isClassifier()) {
        table.set(row, col++, e.train_err);
      }
      if (get_params()._valid != null) {
        table.set(row, col++, e.valid_mse);
        if (!_output.autoencoder) {
          table.set(row, col++, e.valid_r2);
        }
        if (_output.isClassifier()) {
          table.set(row, col++, e.valid_logloss);
        }
        if (_output.getModelCategory() == ModelCategory.Binomial) {
          table.set(row, col++, e.validAUC != null ? e.validAUC._auc : Double.NaN);
        }
        if (_output.isClassifier()) {
          table.set(row, col++, e.valid_err);
        }
      }
      else if(get_params().getNumFolds() > 1) {
        throw H2O.unimpl("n_folds >= 2 is not (yet) implemented.");
      }
      row++;
    }
    return table;
  }


  // This describes the model, together with the parameters
  // This will be shared: one per node
  public static class DeepLearningModelInfo extends Iced {

    public TwoDimTable summaryTable;
    private DataInfo data_info;
    public DataInfo data_info() { return data_info; }

    // model is described by parameters and the following arrays
    private Neurons.DenseRowMatrix[] dense_row_weights; //one 2D weight matrix per layer (stored as a 1D array each)
    private Neurons.DenseColMatrix[] dense_col_weights; //one 2D weight matrix per layer (stored as a 1D array each)
    private Neurons.DenseVector[] biases; //one 1D bias array per layer
    private Neurons.DenseVector[] avg_activations; //one 1D array per hidden layer

    // helpers for storing previous step deltas
    // Note: These two arrays *could* be made transient and then initialized freshly in makeNeurons() and in DeepLearningTask.initLocal()
    // But then, after each reduction, the weights would be lost and would have to restart afresh -> not *exactly* right, but close...
    private Neurons.DenseRowMatrix[] dense_row_weights_momenta;
    private Neurons.DenseColMatrix[] dense_col_weights_momenta;
    private Neurons.DenseVector[] biases_momenta;

    // helpers for AdaDelta
    private Neurons.DenseRowMatrix[] dense_row_ada_dx_g;
    private Neurons.DenseColMatrix[] dense_col_ada_dx_g;
    private Neurons.DenseVector[] biases_ada_dx_g;

    // compute model size (number of model parameters required for making predictions)
    // momenta are not counted here, but they are needed for model building
    public long size() {
      long siz = 0;
      for (Neurons.Matrix w : dense_row_weights) if (w != null) siz += w.size();
      for (Neurons.Matrix w : dense_col_weights) if (w != null) siz += w.size();
      for (Neurons.Vector b : biases) siz += b.size();
      return siz;
    }

    // accessors to (shared) weights and biases - those will be updated racily (c.f. Hogwild!)
    boolean has_momenta() { return get_params()._momentum_start != 0 || get_params()._momentum_stable != 0; }
    boolean adaDelta() { return get_params()._adaptive_rate; }
    public final Neurons.Matrix get_weights(int i) { return dense_row_weights[i] == null ? dense_col_weights[i] : dense_row_weights[i]; }
    public final Neurons.DenseVector get_biases(int i) { return biases[i]; }
    public final Neurons.Matrix get_weights_momenta(int i) { return dense_row_weights_momenta[i] == null ? dense_col_weights_momenta[i] : dense_row_weights_momenta[i]; }
    public final Neurons.DenseVector get_biases_momenta(int i) { return biases_momenta[i]; }
    public final Neurons.Matrix get_ada_dx_g(int i) { return dense_row_ada_dx_g[i] == null ? dense_col_ada_dx_g[i] : dense_row_ada_dx_g[i]; }
    public final Neurons.DenseVector get_biases_ada_dx_g(int i) { return biases_ada_dx_g[i]; }
    //accessor to shared parameter defining avg activations
    public final Neurons.DenseVector get_avg_activations(int i) { return avg_activations[i]; }

    private DeepLearningParameters parameters;
    public final DeepLearningParameters get_params() { return parameters; }

    private float[] mean_rate;

    private float[] rms_rate;

    private float[] mean_bias;

    private float[] rms_bias;

    private float[] mean_weight;

    public float[] rms_weight;

    public float[] mean_a;

    private volatile boolean unstable = false;
    public boolean unstable() { return unstable; }
    public void set_unstable() { if (!unstable) computeStats(); unstable = true; }

    private long processed_global;
    public synchronized long get_processed_global() { return processed_global; }
    public synchronized void set_processed_global(long p) { processed_global = p; }
    public synchronized void add_processed_global(long p) { processed_global += p; }

    private long processed_local;
    public synchronized long get_processed_local() { return processed_local; }
    public synchronized void set_processed_local(long p) { processed_local = p; }
    public synchronized void add_processed_local(long p) { processed_local += p; }

    public synchronized long get_processed_total() { return processed_global + processed_local; }

    // package local helpers
    int[] units; //number of neurons per layer, extracted from parameters and from datainfo

    final boolean _classification; // Classification cache (nclasses>1)
    final Frame _train;         // Prepared training frame
    final Frame _valid;         // Prepared validation frame

    public DeepLearningModelInfo() {
      _classification = false;
      _train = _valid = null;
    }

    public DeepLearningModelInfo(final DeepLearningParameters params, final DataInfo dinfo, boolean classification, Frame train, Frame valid) {
      _classification = classification;
      _train = train;
      _valid = valid;
      data_info = dinfo;
      parameters = params;
      final int num_input = dinfo.fullN();
      final int num_output = get_params()._autoencoder ? num_input : (_classification ? train.lastVec().cardinality() : 1);
      assert(num_input > 0);
      assert(num_output > 0);
      if (has_momenta() && adaDelta()) throw new IllegalArgumentException("Cannot have non-zero momentum and adaptive rate at the same time.");
      final int layers=get_params()._hidden.length;
      // units (# neurons for each layer)
      units = new int[layers+2];
      if (get_params()._max_categorical_features <= Integer.MAX_VALUE - dinfo._nums)
        units[0] = Math.min(dinfo._nums + get_params()._max_categorical_features, num_input);
      else
        units[0] = num_input;
      System.arraycopy(get_params()._hidden, 0, units, 1, layers);
      units[layers+1] = num_output;

      boolean printLevels = units[0] > 1000L;
      boolean warn = units[0] > 100000L;
      if (printLevels) {
        final String[][] domains = dinfo._adaptedFrame.domains();
        int[] levels = new int[domains.length];
        for (int i=0; i<levels.length; ++i) {
          levels[i] = domains[i] != null ? domains[i].length : 0;
        }
        Arrays.sort(levels);
        if (warn) {
          Log.warn("===================================================================================================================================");
          Log.warn(num_input + " input features" + (dinfo._cats > 0 ? " (after categorical one-hot encoding)" : "") + ". Can be slow and require a lot of memory.");
        }
        if (levels[levels.length-1] > 0) {
          int levelcutoff = levels[levels.length-1-Math.min(10, levels.length-1)];
          int count = 0;
          for (int i=0; i<dinfo._adaptedFrame.numCols() - (get_params()._autoencoder ? 0 : 1) && count < 10; ++i) {
            if (dinfo._adaptedFrame.domains()[i] != null && dinfo._adaptedFrame.domains()[i].length >= levelcutoff) {
              if (warn) {
                Log.warn("Categorical feature '" + dinfo._adaptedFrame._names[i] + "' has cardinality " + dinfo._adaptedFrame.domains()[i].length + ".");
              } else {
                Log.info("Categorical feature '" + dinfo._adaptedFrame._names[i] + "' has cardinality " + dinfo._adaptedFrame.domains()[i].length + ".");
              }
            }
            count++;
          }
        }
        if (warn) {
          Log.warn("Suggestions:");
          Log.warn(" *) Limit the size of the first hidden layer");
          if (dinfo._cats > 0) {
            Log.warn(" *) Limit the total number of one-hot encoded features with the parameter 'max_categorical_features'");
            Log.warn(" *) Run h2o.interaction(...,pairwise=F) on high-cardinality categorical columns to limit the factor count, see http://learn.h2o.ai");
          }
          Log.warn("===================================================================================================================================");
        }
      }

      // weights (to connect layers)
      dense_row_weights = new Neurons.DenseRowMatrix[layers+1];
      dense_col_weights = new Neurons.DenseColMatrix[layers+1];

      // decide format of weight matrices row-major or col-major
      if (get_params()._col_major) dense_col_weights[0] = new Neurons.DenseColMatrix(units[1], units[0]);
      else dense_row_weights[0] = new Neurons.DenseRowMatrix(units[1], units[0]);
      for (int i = 1; i <= layers; ++i)
        dense_row_weights[i] = new Neurons.DenseRowMatrix(units[i + 1] /*rows*/, units[i] /*cols*/);

      // biases (only for hidden layers and output layer)
      biases = new Neurons.DenseVector[layers+1];
      for (int i=0; i<=layers; ++i) biases[i] = new Neurons.DenseVector(units[i+1]);
      // average activation (only for hidden layers)
      if (get_params()._autoencoder && get_params()._sparsity_beta > 0) {
        avg_activations = new Neurons.DenseVector[layers];
        mean_a = new float[layers];
        for (int i = 0; i < layers; ++i) avg_activations[i] = new Neurons.DenseVector(units[i + 1]);
      }
      fillHelpers();
      // for diagnostics
      mean_rate = new float[units.length];
      rms_rate = new float[units.length];
      mean_bias = new float[units.length];
      rms_bias = new float[units.length];
      mean_weight = new float[units.length];
      rms_weight = new float[units.length];
    }

    // deep clone all weights/biases
    DeepLearningModelInfo deep_clone() {
      AutoBuffer ab = new AutoBuffer();
      this.write(ab);
      ab.flipForReading();
      return (DeepLearningModelInfo) new DeepLearningModelInfo().read(ab);
    }

    void fillHelpers() {
      if (has_momenta()) {
        dense_row_weights_momenta = new Neurons.DenseRowMatrix[dense_row_weights.length];
        dense_col_weights_momenta = new Neurons.DenseColMatrix[dense_col_weights.length];
        if (dense_row_weights[0] != null)
          dense_row_weights_momenta[0] = new Neurons.DenseRowMatrix(units[1], units[0]);
        else
          dense_col_weights_momenta[0] = new Neurons.DenseColMatrix(units[1], units[0]);
        for (int i=1; i<dense_row_weights_momenta.length; ++i) dense_row_weights_momenta[i] = new Neurons.DenseRowMatrix(units[i+1], units[i]);

        biases_momenta = new Neurons.DenseVector[biases.length];
        for (int i=0; i<biases_momenta.length; ++i) biases_momenta[i] = new Neurons.DenseVector(units[i+1]);
      }
      else if (adaDelta()) {
        dense_row_ada_dx_g = new Neurons.DenseRowMatrix[dense_row_weights.length];
        dense_col_ada_dx_g = new Neurons.DenseColMatrix[dense_col_weights.length];
        //AdaGrad
        if (dense_row_weights[0] != null) {
          dense_row_ada_dx_g[0] = new Neurons.DenseRowMatrix(units[1], 2*units[0]);
        } else {
          dense_col_ada_dx_g[0] = new Neurons.DenseColMatrix(2*units[1], units[0]);
        }
        for (int i=1; i<dense_row_ada_dx_g.length; ++i) {
          dense_row_ada_dx_g[i] = new Neurons.DenseRowMatrix(units[i+1], 2*units[i]);
        }
        biases_ada_dx_g = new Neurons.DenseVector[biases.length];
        for (int i=0; i<biases_ada_dx_g.length; ++i) {
          biases_ada_dx_g[i] = new Neurons.DenseVector(2*units[i+1]);
        }
      }
    }

    public TwoDimTable createSummaryTable() {
      Neurons[] neurons = DeepLearningTask.makeNeuronsForTesting(this);
      TwoDimTable table = new TwoDimTable(
              "Status of Neuron Layers",
                  (!get_params()._autoencoder ? ("predicting " + _train.lastVecName() + ", ") : "") +
                      (get_params()._autoencoder ? "auto-encoder" :
                              _classification ? (units[units.length-1] + "-class classification") : "regression" )
                      + ", " + get_params()._loss.toString() + " loss",
              new String[neurons.length],
              new String[]{"#", "Units", "Type", "Dropout", "L1", "L2",
                      (get_params()._adaptive_rate ? "Rate (Mean,RMS)" : "Rate"),
                      (get_params()._adaptive_rate ? "" : "Momentum"),
                      "Weight (Mean,RMS)",
                      "Bias (Mean,RMS)"
              },
              new String[]{"integer", "integer", "string", "double", "double", "double",
                           "string", "string", "string", "string"},
              new String[]{"%d", "%d", "%s", "%2.2f %%", "%5f", "%5f", "%s", "%s", "%s", "%s"},
              "");

      final String format = "%7g";
      for (int i = 0; i < neurons.length; ++i) {
        table.set(i, 0, i + 1);
        table.set(i, 1, neurons[i].units);
        table.set(i, 2, neurons[i].getClass().getSimpleName());

        if (i == 0) {
          table.set(i, 3, neurons[i].params._input_dropout_ratio*100);
          continue;
        } else if (i < neurons.length - 1) {
          if (neurons[i].params._hidden_dropout_ratios == null) {
            table.set(i, 3, 0);
          } else {
            table.set(i, 3, neurons[i].params._hidden_dropout_ratios[i - 1]*100);
          }
        }
        table.set(i, 4, neurons[i].params._l1);
        table.set(i, 5, neurons[i].params._l2);
        table.set(i, 6, (get_params()._adaptive_rate ? (" (" + String.format(format, mean_rate[i]) + ", " + String.format(format, rms_rate[i]) + ")")
                : (String.format("%10g", neurons[i].rate(get_processed_total())))));
        table.set(i, 7, get_params()._adaptive_rate ? "" : String.format("%5f", neurons[i].momentum(get_processed_total())));
        table.set(i, 8, " (" + String.format(format, mean_weight[i])
                + ", " + String.format(format, rms_weight[i]) + ")");
        table.set(i, 9, " (" + String.format(format, mean_bias[i])
                + ", " + String.format(format, rms_bias[i]) + ")");
      }
      summaryTable = table;
      return summaryTable;
    }

    @Override public String toString() {
      StringBuilder sb = new StringBuilder();
      if (get_params()._diagnostics && !get_params()._quiet_mode) {
        if (get_params()._sparsity_beta > 0) {
          for (int k = 0; k < get_params()._hidden.length; k++) {
            sb.append("Average activation in hidden layer ").append(k).append(" is  ").append(mean_a[k]).append(" \n");
          }
        }
        createSummaryTable();
        sb.append(summaryTable.toString(1));
      }
      return sb.toString();
    }

    // DEBUGGING
    public String toStringAll() {
      StringBuilder sb = new StringBuilder();
      sb.append(toString());

      for (int i=0; i<units.length-1; ++i)
        sb.append("\nweights[").append(i).append("][]=").append(Arrays.toString(get_weights(i).raw()));
      for (int i=0; i<units.length-1; ++i) {
        sb.append("\nbiases[").append(i).append("][]=").append(Arrays.toString(get_biases(i).raw()));
      }
      if (has_momenta()) {
        for (int i=0; i<units.length-1; ++i)
          sb.append("\nweights_momenta[").append(i).append("][]=").append(Arrays.toString(get_weights_momenta(i).raw()));
      }
      if (biases_momenta != null) {
        for (int i=0; i<units.length-1; ++i) {
          sb.append("\nbiases_momenta[").append(i).append("][]=").append(Arrays.toString(biases_momenta[i].raw()));
        }
      }
      sb.append("\nunits[]=").append(Arrays.toString(units));
      sb.append("\nprocessed global: ").append(get_processed_global());
      sb.append("\nprocessed local:  ").append(get_processed_local());
      sb.append("\nprocessed total:  ").append(get_processed_total());
      sb.append("\n");
      return sb.toString();
    }

    void initializeMembers() {
      randomizeWeights();
      //TODO: determine good/optimal/best initialization scheme for biases
      // hidden layers
      for (int i=0; i<get_params()._hidden.length; ++i) {
        if (get_params()._activation == DeepLearningParameters.Activation.Rectifier
                || get_params()._activation == DeepLearningParameters.Activation.RectifierWithDropout
                || get_params()._activation == DeepLearningParameters.Activation.Maxout
                || get_params()._activation == DeepLearningParameters.Activation.MaxoutWithDropout
                ) {
//          Arrays.fill(biases[i], 1.); //old behavior
          Arrays.fill(biases[i].raw(), i == 0 ? 0.5f : 1f); //new behavior, might be slightly better
        }
        else if (get_params()._activation == DeepLearningParameters.Activation.Tanh || get_params()._activation == DeepLearningParameters.Activation.TanhWithDropout) {
          Arrays.fill(biases[i].raw(), 0f);
        }
      }
      Arrays.fill(biases[biases.length-1].raw(), 0f); //output layer
    }
    public void add(DeepLearningModelInfo other) {
      for (int i=0;i<dense_row_weights.length;++i)
        ArrayUtils.add(get_weights(i).raw(), other.get_weights(i).raw());
      for (int i=0;i<biases.length;++i) ArrayUtils.add(biases[i].raw(), other.biases[i].raw());
      if (avg_activations != null)
        for (int i=0;i<avg_activations.length;++i)
          ArrayUtils.add(avg_activations[i].raw(), other.biases[i].raw());
      if (has_momenta()) {
        assert(other.has_momenta());
        for (int i=0;i<dense_row_weights_momenta.length;++i)
          ArrayUtils.add(get_weights_momenta(i).raw(), other.get_weights_momenta(i).raw());
        for (int i=0;i<biases_momenta.length;++i)
          ArrayUtils.add(biases_momenta[i].raw(),  other.biases_momenta[i].raw());
      }
      if (adaDelta()) {
        assert(other.adaDelta());
        for (int i=0;i<dense_row_ada_dx_g.length;++i) {
          ArrayUtils.add(get_ada_dx_g(i).raw(), other.get_ada_dx_g(i).raw());
        }
      }
      add_processed_local(other.get_processed_local());
    }
    protected void div(float N) {
      for (int i=0; i<dense_row_weights.length; ++i)
        ArrayUtils.div(get_weights(i).raw(), N);
      for (Neurons.Vector bias : biases) ArrayUtils.div(bias.raw(), N);
      if (avg_activations != null)
        for (Neurons.Vector avgac : avg_activations)
          ArrayUtils.div(avgac.raw(), N);
      if (has_momenta()) {
        for (int i=0; i<dense_row_weights_momenta.length; ++i)
          ArrayUtils.div(get_weights_momenta(i).raw(), N);
        for (Neurons.Vector bias_momenta : biases_momenta) ArrayUtils.div(bias_momenta.raw(), N);
      }
      if (adaDelta()) {
        for (int i=0;i<dense_row_ada_dx_g.length;++i) {
          ArrayUtils.div(get_ada_dx_g(i).raw(), N);
        }
      }
    }
    double uniformDist(Random rand, double min, double max) {
      return min + rand.nextFloat() * (max - min);
    }
    void randomizeWeights() {
      for (int w=0; w<dense_row_weights.length; ++w) {
        final Random rng = water.util.RandomUtils.getRNG(get_params()._seed + 0xBAD5EED + w+1); //to match NeuralNet behavior
        final double range = Math.sqrt(6. / (units[w] + units[w+1]));
        for( int i = 0; i < get_weights(w).rows(); i++ ) {
          for( int j = 0; j < get_weights(w).cols(); j++ ) {
            if (get_params()._initial_weight_distribution == DeepLearningParameters.InitialWeightDistribution.UniformAdaptive) {
              // cf. http://machinelearning.wustl.edu/mlpapers/paper_files/AISTATS2010_GlorotB10.pdf
              if (w==dense_row_weights.length-1 && _classification)
                get_weights(w).set(i,j, (float)(4.*uniformDist(rng, -range, range))); //Softmax might need an extra factor 4, since it's like a sigmoid
              else
                get_weights(w).set(i,j, (float)uniformDist(rng, -range, range));
            }
            else if (get_params()._initial_weight_distribution == DeepLearningParameters.InitialWeightDistribution.Uniform) {
              get_weights(w).set(i,j, (float)uniformDist(rng, -get_params()._initial_weight_scale, get_params()._initial_weight_scale));
            }
            else if (get_params()._initial_weight_distribution == DeepLearningParameters.InitialWeightDistribution.Normal) {
              get_weights(w).set(i,j, (float)(rng.nextGaussian() * get_params()._initial_weight_scale));
            }
          }
        }
      }
    }

    // TODO: Add "subset randomize" function
//        int count = Math.min(15, _previous.units);
//        double min = -.1f, max = +.1f;
//        //double min = -1f, max = +1f;
//        for( int o = 0; o < units; o++ ) {
//          for( int n = 0; n < count; n++ ) {
//            int i = rand.nextInt(_previous.units);
//            int w = o * _previous.units + i;
//            _w[w] = uniformDist(rand, min, max);
//          }
//        }

    /**
     * Compute Variable Importance, based on
     * GEDEON: DATA MINING OF INPUTS: ANALYSING MAGNITUDE AND FUNCTIONAL MEASURES
     * @return variable importances for input features
     */
    public float[] computeVariableImportances() {
      float[] vi = new float[units[0]];
      Arrays.fill(vi, 0f);

      float[][] Qik = new float[units[0]][units[2]]; //importance of input i on output k
      float[] sum_wj = new float[units[1]]; //sum of incoming weights into first hidden layer
      float[] sum_wk = new float[units[2]]; //sum of incoming weights into output layer (or second hidden layer)
      for (float[] Qi : Qik) Arrays.fill(Qi, 0f);
      Arrays.fill(sum_wj, 0f);
      Arrays.fill(sum_wk, 0f);

      // compute sum of absolute incoming weights
      for( int j = 0; j < units[1]; j++ ) {
        for( int i = 0; i < units[0]; i++ ) {
          float wij = get_weights(0).get(j, i);
          sum_wj[j] += Math.abs(wij);
        }
      }
      for( int k = 0; k < units[2]; k++ ) {
        for( int j = 0; j < units[1]; j++ ) {
          float wjk = get_weights(1).get(k,j);
          sum_wk[k] += Math.abs(wjk);
        }
      }
      // compute importance of input i on output k as product of connecting weights going through j
      for( int i = 0; i < units[0]; i++ ) {
        for( int k = 0; k < units[2]; k++ ) {
          for( int j = 0; j < units[1]; j++ ) {
            float wij = get_weights(0).get(j,i);
            float wjk = get_weights(1).get(k,j);
            //Qik[i][k] += Math.abs(wij)/sum_wj[j] * wjk; //Wong,Gedeon,Taggart '95
            Qik[i][k] += Math.abs(wij)/sum_wj[j] * Math.abs(wjk)/sum_wk[k]; //Gedeon '97
          }
        }
      }
      // normalize Qik over all outputs k
      for( int k = 0; k < units[2]; k++ ) {
        float sumQk = 0;
        for( int i = 0; i < units[0]; i++ ) sumQk += Qik[i][k];
        for( int i = 0; i < units[0]; i++ ) Qik[i][k] /= sumQk;
      }
      // importance for feature i is the sum over k of i->k importances
      for( int i = 0; i < units[0]; i++ ) vi[i] = ArrayUtils.sum(Qik[i]);

      //normalize importances such that max(vi) = 1
      ArrayUtils.div(vi, ArrayUtils.maxValue(vi));
      return vi;
    }

    // compute stats on all nodes
    public void computeStats() {
      float[][] rate = get_params()._adaptive_rate ? new float[units.length-1][] : null;

      if (get_params()._autoencoder && get_params()._sparsity_beta > 0) {
        for (int k = 0; k < get_params()._hidden.length; k++) {
          mean_a[k] = 0;
          for (int j = 0; j < avg_activations[k].size(); j++)
            mean_a[k] += avg_activations[k].get(j);
          mean_a[k] /= avg_activations[k].size();
        }
      }

      for( int y = 1; y < units.length; y++ ) {
        mean_rate[y] = rms_rate[y] = 0;
        mean_bias[y] = rms_bias[y] = 0;
        mean_weight[y] = rms_weight[y] = 0;
        for(int u = 0; u < biases[y-1].size(); u++) {
          mean_bias[y] += biases[y-1].get(u);
        }
        if (rate != null) rate[y-1] = new float[get_weights(y-1).raw().length];
        for(int u = 0; u < get_weights(y-1).raw().length; u++) {
          mean_weight[y] += get_weights(y-1).raw()[u];
          if (rate != null) {
//            final float RMS_dx = (float)Math.sqrt(ada[y-1][2*u]+(float)get_params().epsilon);
//            final float invRMS_g = (float)(1/Math.sqrt(ada[y-1][2*u+1]+(float)get_params().epsilon));
            final float RMS_dx = MathUtils.approxSqrt(get_ada_dx_g(y-1).raw()[2*u]+(float)get_params()._epsilon);
            final float invRMS_g = MathUtils.approxInvSqrt(get_ada_dx_g(y-1).raw()[2*u+1]+(float)get_params()._epsilon);
            rate[y-1][u] = RMS_dx*invRMS_g; //not exactly right, RMS_dx should be from the previous time step -> but close enough for diagnostics.
            mean_rate[y] += rate[y-1][u];
          }
        }


        mean_bias[y] /= biases[y-1].size();

        mean_weight[y] /= get_weights(y-1).size();
        if (rate != null) mean_rate[y] /= rate[y-1].length;

        for(int u = 0; u < biases[y-1].size(); u++) {
          final double db = biases[y-1].get(u) - mean_bias[y];
          rms_bias[y] += db * db;
        }
        for(int u = 0; u < get_weights(y-1).size(); u++) {
          final double dw = get_weights(y-1).raw()[u] - mean_weight[y];
          rms_weight[y] += dw * dw;
          if (rate != null) {
            final double drate = rate[y-1][u] - mean_rate[y];
            rms_rate[y] += drate * drate;
          }
        }
        rms_bias[y] = MathUtils.approxSqrt(rms_bias[y]/biases[y-1].size());
        rms_weight[y] = MathUtils.approxSqrt(rms_weight[y] / get_weights(y - 1).size());
        if (rate != null) rms_rate[y] = MathUtils.approxSqrt(rms_rate[y]/rate[y-1].length);
//        rms_bias[y] = (float)Math.sqrt(rms_bias[y]/biases[y-1].length);
//        rms_weight[y] = (float)Math.sqrt(rms_weight[y]/weights[y-1].length);
//        if (rate != null) rms_rate[y] = (float)Math.sqrt(rms_rate[y]/rate[y-1].length);

        // Abort the run if weights or biases are unreasonably large (Note that all input values are normalized upfront)
        // This can happen with Rectifier units when L1/L2/max_w2 are all set to 0, especially when using more than 1 hidden layer.
        final double thresh = 1e10;
        unstable |= mean_bias[y] > thresh  || isNaN(mean_bias[y])
                || rms_bias[y] > thresh    || isNaN(rms_bias[y])
                || mean_weight[y] > thresh || isNaN(mean_weight[y])
                || rms_weight[y] > thresh  || isNaN(rms_weight[y]);
      }
    }
  }

  /**
   * Helper to allocate keys for output frames for weights and biases
   * @param destKey
   */
  private void makeWeightsBiases(Key destKey) {
    if (!model_info.get_params()._export_weights_and_biases) {
      _output.weights = null;
      _output.biases = null;
    } else {
      _output.weights = new Key[model_info.get_params()._hidden.length + 1];
      for (int i = 0; i < _output.weights.length; ++i) {
        _output.weights[i] = Key.makeUserHidden(Key.make(destKey + ".weights." + i));
      }
      _output.biases = new Key[model_info.get_params()._hidden.length + 1];
      for (int i = 0; i < _output.biases.length; ++i) {
        _output.biases[i] = Key.makeUserHidden(Key.make(destKey + ".biases." + i));
      }
    }
  }

  /** Constructor to restart from a checkpointed model
   * @param destKey New destination key for the model
   *  @param cp Checkpoint to restart from
   * @param store_best_model Store only the best model instead of the latest one  */
  public DeepLearningModel(final Key destKey, final DeepLearningModel cp, final boolean store_best_model, final DataInfo dataInfo) {
    super(destKey, (DeepLearningParameters)cp._parms.clone(), (DeepLearningModelOutput)cp._output.clone());
    if (store_best_model) {
      model_info = cp.model_info.deep_clone(); //don't want to interfere with model being built, just make a deep copy and store that
      model_info.data_info = dataInfo.deep_clone(); //replace previous data_info with updated version that's passed in (contains enum for classification)
    } else {
      model_info = (DeepLearningModelInfo) cp.model_info.clone(); //shallow clone is ok (won't modify the Checkpoint in K-V store during checkpoint restart)
      model_info.data_info = dataInfo; //shallow clone is ok
      // Ok to modify (the normally immutable read-only) parameters, because
      // this is a private copy just cloned above in the super() call.
      _parms._checkpoint = cp._key; //it's only a "real" checkpoint if job != null, otherwise a best model copy
    }
    actual_best_model_key = cp.actual_best_model_key;
    start_time = cp.start_time;
    run_time = cp.run_time;
    training_rows = cp.training_rows; //copy the value to display the right number on the model page before training has started
    validation_rows = cp.validation_rows; //copy the value to display the right number on the model page before training has started
    _bestError = cp._bestError;

    // deep clone scoring history
    errors = cp.errors.clone();
    for (int i=0; i<errors.length;++i)
      errors[i] = cp.errors[i].deep_clone();
    _output.errors = last_scored();
    makeWeightsBiases(destKey);
    _output.scoring_history = createScoringHistoryTable(errors);
    _output.variable_importances = calcVarImp(last_scored().variable_importances);

    // set proper timing
    _timeLastScoreEnter = System.currentTimeMillis();
    _timeLastScoreStart = 0;
    _timeLastScoreEnd = 0;
    _timeLastPrintStart = 0;
    assert(Arrays.equals(_key._kb, destKey._kb));
  }

  public DeepLearningModel(final Key destKey, final DeepLearningParameters parms, final DeepLearningModelOutput output, Frame train, Frame valid) {
    super(destKey, parms, output);
    boolean classification = train.lastVec().isEnum();
    final DataInfo dinfo = new DataInfo(Key.make(), train, valid, parms._autoencoder ? 0 : 1, parms._autoencoder || parms._use_all_factor_levels, //use all FactorLevels for auto-encoder
            parms._autoencoder ? DataInfo.TransformType.NORMALIZE : DataInfo.TransformType.STANDARDIZE, //transform predictors
            classification    ? DataInfo.TransformType.NONE      : DataInfo.TransformType.STANDARDIZE, _parms._missing_values_handling == DeepLearningModel.DeepLearningParameters.MissingValuesHandling.Skip);
    output._names  = train._names   ; // Since changed by DataInfo, need to be reflected in the Model output as well
    output._domains= train.domains();
    DKV.put(dinfo._key,dinfo);
    model_info = new DeepLearningModelInfo(parms, dinfo, classification, train, valid);
    actual_best_model_key = Key.makeUserHidden(Key.make());
    if (parms.getNumFolds() != 0) actual_best_model_key = null;
    if (!parms._autoencoder) {
      errors = new DeepLearningScoring[1];
      errors[0] = new DeepLearningScoring();
      errors[0].validation = (parms._valid != null);
      errors[0].num_folds = parms.getNumFolds();
      _output.errors = last_scored();
      _output.scoring_history = createScoringHistoryTable(errors);
      _output.variable_importances = calcVarImp(last_scored().variable_importances);
    }
    makeWeightsBiases(destKey);
    run_time = 0;
    start_time = System.currentTimeMillis();
    _timeLastScoreEnter = start_time;
    assert _key.equals(destKey);
  }

  public long _timeLastScoreEnter; //not transient: needed for HTML display page
  transient private long _timeLastScoreStart;
  transient private long _timeLastScoreEnd;
  transient private long _timeLastPrintStart;
  /**
   *
   * @param ftrain potentially downsampled training data for scoring
   * @param ftest  potentially downsampled validation data for scoring
   * @param job_key key of the owning job
   * @param progressKey key of the progress
   * @return true if model building is ongoing
   */
  boolean doScoring(Frame ftrain, Frame ftest, Key job_key, Key progressKey) {
    boolean keep_running;
    try {
      final long now = System.currentTimeMillis();
      epoch_counter = (float)model_info().get_processed_total()/training_rows;
      final double time_last_iter_millis = Math.max(5,now-_timeLastScoreEnter);

      // Auto-tuning
      // if multi-node and auto-tuning and at least 10 ms for communication (to avoid doing thins on multi-JVM on same node),
      // then adjust the auto-tuning parameter 'actual_train_samples_per_iteration' such that the targeted ratio of comm to comp is achieved
      // Note: actual communication time is estimated by the NetworkTest's collective test.
      if (H2O.CLOUD.size() > 1 && get_params()._train_samples_per_iteration == -2 && time_for_communication_us > 1e4) {
//        Log.info("Time taken for communication: " + PrettyPrint.usecs((long)time_for_communication_us));
//        Log.info("Time taken for Map/Reduce iteration: " + PrettyPrint.msecs((long)time_last_iter_millis, true));
        final double comm_to_work_ratio = (time_for_communication_us *1e-3) / time_last_iter_millis;
//        Log.info("Ratio of network communication to computation: " + String.format("%.3f", comm_to_work_ratio));
//        Log.info("target_comm_to_work: " + get_params().target_ratio_comm_to_comp);
        final double correction = get_params()._target_ratio_comm_to_comp / comm_to_work_ratio;
//        Log.warn("Suggested value for train_samples_per_iteration: " + get_params().actual_train_samples_per_iteration/correction);
        actual_train_samples_per_iteration /= correction;
        actual_train_samples_per_iteration = Math.max(1, actual_train_samples_per_iteration);
      }

      run_time += time_last_iter_millis;
      _timeLastScoreEnter = now;
      keep_running = (epoch_counter < get_params()._epochs);
      final long sinceLastScore = now -_timeLastScoreStart;
      final long sinceLastPrint = now -_timeLastPrintStart;
      if (!keep_running || sinceLastPrint > get_params()._score_interval * 1000) { //print this after every score_interval, not considering duty cycle
        _timeLastPrintStart = now;
        if (!get_params()._quiet_mode) {
          Log.info("Training time: " + PrettyPrint.msecs(run_time, true)
                  + ". Processed " + String.format("%,d", model_info().get_processed_total()) + " samples" + " (" + String.format("%.3f", epoch_counter) + " epochs)."
                  + " Speed: " + String.format("%.3f", 1000. * model_info().get_processed_total() / run_time) + " samples/sec.\n");
        }
      }

      // this is potentially slow - only do every so often
      if( !keep_running ||
              (sinceLastScore > get_params()._score_interval *1000 //don't score too often
                      &&(double)(_timeLastScoreEnd-_timeLastScoreStart)/sinceLastScore < get_params()._score_duty_cycle) ) { //duty cycle
        if (progressKey != null) {
          new Job.ProgressUpdate("Scoring on " + ftrain.numRows() + " training samples" +
                  (ftest != null ? (", " + ftest.numRows() + " validation samples)") : ")")
          ).fork(progressKey);
        }
        final boolean printme = !get_params()._quiet_mode;
        _timeLastScoreStart = now;
        if (get_params()._diagnostics) model_info().computeStats();
        DeepLearningScoring err = new DeepLearningScoring();
        err.training_time_ms = run_time;
        err.epoch_counter = epoch_counter;
        err.training_samples = model_info().get_processed_total();
        err.validation = ftest != null;
        err.score_training_samples = ftrain.numRows();
        err.classification = _output.isClassifier();

        if (get_params()._autoencoder) {
          if (printme) Log.info("Scoring the auto-encoder.");
          // training
          {
            final Frame mse_frame = scoreAutoEncoder(ftrain, Key.make());
            final Vec l2 = mse_frame.anyVec();
            Log.info("Mean reconstruction error on training data: " + l2.mean() + "\n");
            err.train_mse = l2.mean();
            mse_frame.delete();
          }
          if (ftest != null) {
            final Frame mse_frame = scoreAutoEncoder(ftest, Key.make());
            final Vec l2 = mse_frame.anyVec();
            Log.info("Mean reconstruction error on validation data: " + l2.mean() + "\n");
            err.valid_mse = l2.mean();
            mse_frame.delete();
          }
        } else {
          if (printme) Log.info("Scoring the model.");
          // compute errors
          final String m = model_info().toString();
          if (m.length() > 0) Log.info(m);
          final Frame trainPredict = score(ftrain);
          trainPredict.delete();

          hex.ModelMetricsSupervised mm1 = (ModelMetricsSupervised)ModelMetrics.getFromDKV(this,ftrain);
          if (mm1 instanceof ModelMetricsBinomial) {
            ModelMetricsBinomial mm = (ModelMetricsBinomial)(mm1);
            err.trainAUC = mm._auc;
            err.train_confusion_matrix = mm.cm();
            err.train_err = err.train_confusion_matrix.err();
            err.train_logloss = mm._logloss;
          }
          else if (mm1 instanceof ModelMetricsMultinomial) {
            ModelMetricsMultinomial mm = (ModelMetricsMultinomial)(mm1);
            err.train_confusion_matrix = mm.cm();
            err.train_err = err.train_confusion_matrix.err();
            err.train_logloss = mm._logloss;
            err.train_hitratio = mm._hit_ratios;
          }
          err.train_mse = mm1._mse;
          err.train_r2 = mm1.r2();
          _output._training_metrics = mm1;
          if (get_params()._score_training_samples != 0) {
            _output._training_metrics._description = "Metrics reported on " + ftrain.numRows() + " training set samples";
          }
          _output.run_time = run_time;

          if (ftest != null) {
            Frame validPred = score(ftest);
            validPred.delete();
            hex.ModelMetricsSupervised mm2 = (ModelMetricsSupervised)hex.ModelMetrics.getFromDKV(this, ftest);
            if (mm2 != null) {
              if (mm2 instanceof ModelMetricsBinomial) {
                ModelMetricsBinomial mm = (ModelMetricsBinomial) (mm2);
                err.validAUC = mm._auc;
                err.valid_confusion_matrix = mm.cm();
                err.valid_logloss = mm._logloss;
                err.valid_err = err.valid_confusion_matrix.err();
              } else if (mm2 instanceof ModelMetricsMultinomial) {
                ModelMetricsMultinomial mm = (ModelMetricsMultinomial) (mm2);
                err.valid_confusion_matrix = mm.cm();
                err.valid_err = err.valid_confusion_matrix.err();
                err.valid_logloss = mm._logloss;
                err.valid_hitratio = mm._hit_ratios;
              }
              err.valid_mse = mm2._mse;
              err.valid_r2 = mm2.r2();
<<<<<<< HEAD
              _output._validation_metrics = mm2;
              if (get_params()._score_validation_samples != 0 && get_params()._score_validation_samples != ftest.numRows()) {
                _output._validation_metrics._description = "Metrics reported on " + ftest.numRows() + " validation set samples";
                if (get_params()._score_validation_sampling == DeepLearningParameters.ClassSamplingMethod.Stratified) {
                  _output._validation_metrics._description += " (stratified sampling)";
=======
              _output._valid_metrics = mm2;
              if (get_params()._score_validation_samples != 0 && get_params()._score_validation_samples != ftest.numRows()) {
                _output._valid_metrics._description = "Metrics reported on " + ftest.numRows() + " validation set samples";
                if (get_params()._score_validation_sampling == DeepLearningParameters.ClassSamplingMethod.Stratified) {
                  _output._valid_metrics._description += " (stratified sampling)";
>>>>>>> d4d5e5c2
                }
              }
            }
          }
        }
        if (get_params()._variable_importances) {
          if (!get_params()._quiet_mode) Log.info("Computing variable importances.");
          final float[] vi = model_info().computeVariableImportances();
          err.variable_importances = new VarImp(vi, Arrays.copyOfRange(model_info().data_info().coefNames(), 0, vi.length));
        }

        _timeLastScoreEnd = System.currentTimeMillis();
        err.scoring_time = System.currentTimeMillis() - now;
        // enlarge the error array by one, push latest score back
        if (errors == null) {
          errors = new DeepLearningScoring[]{err};
        } else {
          DeepLearningScoring[] err2 = new DeepLearningScoring[errors.length + 1];
          System.arraycopy(errors, 0, err2, 0, errors.length);
          err2[err2.length - 1] = err;
          errors = err2;
        }
        _output.errors = last_scored();
        water.util.Timer t = new Timer();
        // store weights and matrices to Frames
        if (_output.weights != null && _output.biases != null) {
          for (int i = 0; i < _output.weights.length; ++i) {
            model_info.get_weights(i).toFrame(_output.weights[i]);
          }
          for (int i = 0; i < _output.biases.length; ++i) {
            model_info.get_biases(i).toFrame(_output.biases[i]);
          }
          Log.info("Writing weights and biases to Frames took " + t.time()/1000. + " seconds.");
        }
        _output.scoring_history = createScoringHistoryTable(errors);
        _output.variable_importances = calcVarImp(last_scored().variable_importances);
        _output.model_summary = model_info.createSummaryTable();

        if (!get_params()._autoencoder) {
          // always keep a copy of the best model so far (based on the following criterion)
          if (actual_best_model_key != null && get_params()._override_with_best_model && (
                  // if we have a best_model in DKV, then compare against its error() (unless it's a different model as judged by the network size)
                  (DKV.get(actual_best_model_key) != null && (error() < DKV.get(actual_best_model_key).<DeepLearningModel>get().error() || !Arrays.equals(model_info().units, DKV.get(actual_best_model_key).<DeepLearningModel>get().model_info().units)))
                          ||
                          // otherwise, compare against our own _bestError
                          (DKV.get(actual_best_model_key) == null && error() < _bestError)
          ) ) {
            if (!get_params()._quiet_mode)
              Log.info("Error reduced from " + _bestError + " to " + error() + ".");
            _bestError = error();
            putMeAsBestModel(actual_best_model_key);

            // debugging check
            //if (false) {
            //  DeepLearningModel bestModel = DKV.get(actual_best_model_key).get();
            //  final Frame fr = ftest != null ? ftest : ftrain;
            //  final Frame bestPredict = bestModel.score(fr);
            //  final Frame hitRatio_bestPredict = new Frame(bestPredict);
            //  final double err3 = calcError(fr, fr.lastVec(), bestPredict, hitRatio_bestPredict, "cross-check",
            //    printme, get_params()._max_confusion_matrix_size, new hex.ConfusionMatrix2(), _output.isClassifier() && _output.nclasses() == 2 ? new AUC(null,null) : null, null);
            //  if (_output.isClassifier())
            //    assert (ftest != null ? Math.abs(err.valid_err - err3) < 1e-5 : Math.abs(err.train_err - err3) < 1e-5);
            //  else
            //    assert (ftest != null ? Math.abs(err.valid_mse - err3) < 1e-5 : Math.abs(err.train_mse - err3) < 1e-5);
            //  bestPredict.delete();
            //}
          }
//        else {
//          // keep output JSON small
//          if (errors.length > 1) {
//            if (last_scored().trainAUC != null) last_scored().trainAUC.clear();
//            if (last_scored().validAUC != null) last_scored().validAUC.clear();
//            last_scored().variable_importances = null;
//          }
//        }

          // print the freshly scored model to ASCII
          if (keep_running)
            for (String s : toString().split("\n")) Log.info(s);
          if (printme) Log.info("Time taken for scoring and diagnostics: " + PrettyPrint.msecs(err.scoring_time, true));
        }
      }
      if (model_info().unstable()) {
        Log.warn(unstable_msg);
        keep_running = false;
      } else if ( (_output.isClassifier() && last_scored().train_err <= get_params()._classification_stop)
              || (!_output.isClassifier() && last_scored().train_mse <= get_params()._regression_stop) ) {
        Log.info("Achieved requested predictive accuracy on the training data. Model building completed.");
        keep_running = false;
      }
      update(job_key);
    }
    catch (Exception ex) {
      //ex.printStackTrace();
      throw new RuntimeException(ex);
//      return false;
    }
    return keep_running;
 }

//  @Override protected void setCrossValidationError(Parameters job, double cv_error, ConfusionMatrix cm, AUCData auc, HitRatio hr) {
//    _have_cv_results = true;
//    if (!get_params().classification)
//      last_scored().valid_mse = cv_error;
//    else
//      last_scored().valid_err = cv_error;
//    last_scored().score_validation_samples = last_scored().score_training_samples / get_params().n_folds;
//    last_scored().num_folds = get_params().n_folds;
//    last_scored().valid_confusion_matrix = cm;
//    last_scored().validAUC = auc;
//    last_scored().valid_hitratio = hr;
//    DKV.put(this._key, this); //overwrite this model
//  }

  @Override public String toString() {
    StringBuilder sb = new StringBuilder();
    sb.append(model_info.toString());
    //sb.append(last_scored().toString());
    sb.append(_output.scoring_history.toString());
    if (_output.variable_importances != null) {
      for (String s : Arrays.asList(_output.variable_importances.toString().split("\n")).subList(0, 12))
        sb.append(s).append("\n");
    }
    return sb.toString();
  }

  /** Make either a prediction or a reconstruction.
   * @param orig Test dataset
   * @param adaptedFr Test dataset, adapted to the model
   * @return A frame containing the prediction or reconstruction
   */
  @Override protected Frame scoreImpl(Frame orig, Frame adaptedFr, String destination_key) {
    if (!get_params()._autoencoder) {
      return super.scoreImpl(orig,adaptedFr,destination_key);
    } else {
      // Reconstruction
      final int len = model_info().data_info().fullN();
      String prefix = "reconstr_";
      assert(model_info().data_info()._responses == 0);
      String[] coefnames = model_info().data_info().coefNames();
      assert(len == coefnames.length);
      Frame adaptFrm = new Frame(adaptedFr);
      for( int c=0; c<len; c++ )
        adaptFrm.add(prefix+coefnames[c],adaptFrm.anyVec().makeZero());
      new MRTask() {
        @Override public void map( Chunk chks[] ) {
          double tmp [] = new double[_output._names.length];
          float preds[] = new float [len];
          final Neurons[] neurons = DeepLearningTask.makeNeuronsForTesting(model_info);
          for( int row=0; row<chks[0]._len; row++ ) {
            float p[] = score_autoencoder(chks, row, tmp, preds, neurons);
            for( int c=0; c<preds.length; c++ )
              chks[_output._names.length+c].set(row,p[c]);
          }
        }
      }.doAll(adaptFrm);

      // Return the predicted columns
      int x=_output._names.length, y=adaptFrm.numCols();
      Frame f = adaptFrm.extractFrame(x, y); //this will call vec_impl() and we cannot call the delete() below just yet

      f = new Frame((null == destination_key ? Key.make() : Key.make(destination_key)), f.names(), f.vecs());
      DKV.put(f);
      makeMetricBuilder(null).makeModelMetrics(this, orig, Double.NaN);
      return f;
    }
  }

  /**
   * Predict from raw double values representing the data
   * @param data raw array containing categorical values (horizontalized to 1,0,0,1,0,0 etc.) and numerical values (0.35,1.24,5.3234,etc), both can contain NaNs
   * @param preds predicted label and per-class probabilities (for classification), predicted target (regression), can contain NaNs
   * @return preds, can contain NaNs
   */
  @Override public double[] score0(double[] data, double[] preds) {
    if (model_info().unstable()) {
      Log.warn(unstable_msg);
      throw new UnsupportedOperationException("Trying to predict with an unstable model.");
    }
    Neurons[] neurons = DeepLearningTask.makeNeuronsForTesting(model_info);
    ((Neurons.Input)neurons[0]).setInput(-1, data);
    DeepLearningTask.step(-1, neurons, model_info, false, null);
    float[] out = neurons[neurons.length - 1]._a.raw();
    if (_output.isClassifier()) {
      assert (preds.length == out.length + 1);
      for (int i = 0; i < preds.length - 1; ++i) {
        preds[i + 1] = out[i];
        if (Double.isNaN(preds[i + 1])) throw new RuntimeException("Predicted class probability NaN!");
      }
      preds[0] = hex.genmodel.GenModel.getPrediction(preds, data);
    } else {
      if (model_info().data_info()._normRespMul != null)
        preds[0] = (out[0] / model_info().data_info()._normRespMul[0] + model_info().data_info()._normRespSub[0]);
      else
        preds[0] = out[0];
      if (Double.isNaN(preds[0])) throw new RuntimeException("Predicted regression target NaN!");
    }
    return preds;
  }

  /**
   * Score auto-encoded reconstruction (on-the-fly, without allocating the reconstruction as done in Frame score(Frame fr))
   * @param frame Original data (can contain response, will be ignored)
   * @return Frame containing one Vec with reconstruction error (MSE) of each reconstructed row, caller is responsible for deletion
   */
  public Frame scoreAutoEncoder(Frame frame, Key destination_key) {
    if (!get_params()._autoencoder)
      throw new H2OIllegalArgumentException("Only for AutoEncoder Deep Learning model.", "");
    final int len = _output._names.length;
    Frame adaptFrm = new Frame(frame);
    Vec v0 = adaptFrm.anyVec().makeZero();
    Scope.enter();
    adaptTestForTrain(adaptFrm,true);
    adaptFrm.add("Reconstruction.MSE", v0);
    new MRTask() {
      @Override public void map( Chunk chks[] ) {
        double tmp [] = new double[len];
        final Neurons[] neurons = DeepLearningTask.makeNeuronsForTesting(model_info);
        for( int row=0; row<chks[0]._len; row++ ) {
          for( int i=0; i<len; i++ )
            tmp[i] = chks[i].atd(row);
          //store the per-row reconstruction error (MSE) in the last column
          chks[len].set(row, score_autoencoder(tmp, null, neurons));
        }
      }
    }.doAll(adaptFrm);
    Scope.exit();

    Frame res = adaptFrm.extractFrame(len, adaptFrm.numCols());
    res = new Frame(destination_key, res.names(), res.vecs());
    DKV.put(res);
    makeMetricBuilder(null).makeModelMetrics(this, frame, res.vecs()[0].mean());
    return res;
  }

  @Override public Frame score(Frame fr, String destination_key) {
    if (!_parms._autoencoder)
      return super.score(fr, destination_key);
    else {
      Frame adaptFr = new Frame(fr);
      adaptTestForTrain(adaptFr, true);   // Adapt
      Frame output = scoreImpl(fr, adaptFr, destination_key); // Score

      Vec[] vecs = adaptFr.vecs();
      for (int i = 0; i < vecs.length; i++)
        if (fr.find(vecs[i]) != -1) // Exists in the original frame?
          vecs[i] = null;            // Do not delete it
      adaptFr.delete();
      return output;
    }
  }

   /**
   * Score auto-encoded reconstruction (on-the-fly, and materialize the deep features of given layer
   * @param frame Original data (can contain response, will be ignored)
   * @param layer index of the hidden layer for which to extract the features
   * @return Frame containing the deep features (#cols = hidden[layer])
   */
  public Frame scoreDeepFeatures(Frame frame, final int layer) {
    if (layer < 0 || layer >= model_info().get_params()._hidden.length)
      throw new H2OIllegalArgumentException("hidden layer (index) to extract must be between " + 0 + " and " + (model_info().get_params()._hidden.length-1),"");
    final int len = _output.nfeatures();
    Vec resp = null;
    if (isSupervised()) {
      int ridx = frame.find(_output.responseName());
      if (ridx != -1) { // drop the response for scoring!
        frame = new Frame(frame);
        resp = frame.vecs()[ridx];
        frame.remove(ridx);
      }
    }
    Frame adaptFrm = new Frame(frame);
    //create new features, will be dense
    final int features = model_info().get_params()._hidden[layer];
    Vec[] vecs = adaptFrm.anyVec().makeZeros(features);

    Scope.enter();
    adaptTestForTrain(adaptFrm,true);
    for (int j=0; j<features; ++j) {
      adaptFrm.add("DF.C" + (j+1), vecs[j]);
    }
    new MRTask() {
      @Override public void map( Chunk chks[] ) {
        double tmp [] = new double[len];
        final Neurons[] neurons = DeepLearningTask.makeNeuronsForTesting(model_info);
        for( int row=0; row<chks[0]._len; row++ ) {
          for( int i=0; i<len; i++ )
            tmp[i] = chks[i].atd(row);
          ((Neurons.Input)neurons[0]).setInput(-1, tmp);
          DeepLearningTask.step(-1, neurons, model_info, false, null);
          float[] out = neurons[layer+1]._a.raw(); //extract the layer-th hidden feature
          for( int c=0; c<features; c++ )
            chks[_output._names.length+c].set(row,out[c]);
        }
      }
    }.doAll(adaptFrm);

    // Return just the output columns
    int x=_output._names.length, y=adaptFrm.numCols();
    Frame ret = adaptFrm.extractFrame(x, y);
    if (resp != null) ret.prepend(_output.responseName(), resp);
    Scope.exit();
    return ret;
  }


  // Make (potentially expanded) reconstruction
  private float[] score_autoencoder(Chunk[] chks, int row_in_chunk, double[] tmp, float[] preds, Neurons[] neurons) {
    assert(get_params()._autoencoder);
    assert(tmp.length == _output._names.length);
    for( int i=0; i<tmp.length; i++ )
      tmp[i] = chks[i].atd(row_in_chunk);
    score_autoencoder(tmp, preds, neurons); // this fills preds, returns MSE error (ignored here)
    return preds;
  }

  /**
   * Helper to reconstruct original data into preds array and compute the reconstruction error (MSE)
   * @param data Original data (unexpanded)
   * @param preds Reconstruction (potentially expanded)
   * @return reconstruction error
   */
  private double score_autoencoder(double[] data, float[] preds, Neurons[] neurons) {
    assert(model_info().get_params()._autoencoder);
    if (model_info().unstable()) {
      Log.warn(unstable_msg);
      throw new UnsupportedOperationException("Trying to predict with an unstable model.");
    }
    ((Neurons.Input)neurons[0]).setInput(-1, data); // expands categoricals inside
    DeepLearningTask.step(-1, neurons, model_info, false, null); // reconstructs data in expanded space
    float[] in  = neurons[0]._a.raw(); //input (expanded)
    float[] out = neurons[neurons.length - 1]._a.raw(); //output (expanded)
    assert(in.length == out.length);

    // First normalize categorical reconstructions to be probabilities
    // (such that they can be better compared to the input where one factor was 1 and the rest was 0)
//    model_info().data_info().softMaxCategoricals(out,out); //only modifies the categoricals

    // Compute MSE of reconstruction in expanded space (with categorical probabilities)
    double l2 = 0;
    for (int i = 0; i < in.length; ++i)
      l2 += Math.pow((out[i] - in[i]), 2);
    l2 /= in.length;

    if (preds!=null) {
      // Now scale back numerical columns to original data space (scale + shift)
      model_info().data_info().unScaleNumericals(out, out); //only modifies the numericals
      System.arraycopy(out, 0, preds, 0, out.length); //copy reconstruction into preds
    }
    return l2;
  }

  /**
   * Compute quantile-based threshold (in reconstruction error) to find outliers
   * @param mse Vector containing reconstruction errors
   * @param quantile Quantile for cut-off
   * @return Threshold in MSE value for a point to be above the quantile
   */
  public double calcOutlierThreshold(Vec mse, double quantile) {
    Frame mse_frame = new Frame(Key.make(), new String[]{"Reconstruction.MSE"}, new Vec[]{mse});
    DKV.put(mse_frame._key, mse_frame);

    QuantileModel.QuantileParameters parms = new QuantileModel.QuantileParameters();
    parms._train = mse_frame._key;
    parms._probs = new double[]{quantile};
    Quantile job = new Quantile(parms).trainModel();
    QuantileModel kmm = job.get();
    job.remove();
    double q = kmm._output._quantiles[0][0];
    kmm.delete();
    DKV.remove(mse_frame._key);
    return q;
  }

  // helper to push this model to another key (for keeping good models)
  private void putMeAsBestModel(Key bestModelKey) {
    DeepLearningModel bestModel = new DeepLearningModel(bestModelKey, this, true, model_info().data_info());
    DKV.put(bestModel._key, bestModel);
    assert (DKV.get(bestModelKey) != null);
    assert (bestModel.compareTo(this) <= 0);
  }

  @Override public void delete() {
    if (_output.weights != null && _output.biases != null) {
      for (Key k : _output.weights) {
        if (DKV.getGet(k) != null) ((Frame) DKV.getGet(k)).delete();
      }
      for (Key k : _output.biases) {
        if (DKV.getGet(k) != null) ((Frame) DKV.getGet(k)).delete();
      }
    }
    super.delete();
  }

  void delete_xval_models( ) {
//    if (get_params().xval_models != null) {
//      for (Key k : get_params().xval_models) {
//        DKV.get(k).<DeepLearningModel>get().delete_best_model();
//        DKV.get(k).<DeepLearningModel>get().delete();
//      }
//    }
  }

  private String getHeader() {
    assert get_params()._autoencoder;
    StringBuilder sb = new StringBuilder();
    final int len = model_info().data_info().fullN();
    String prefix = "reconstr_";
    assert (model_info().data_info()._responses == 0);
    String[] coefnames = model_info().data_info().coefNames();
    assert (len == coefnames.length);
    for (int c = 0; c < len; c++) {
      if (c>0) sb.append(",");
      sb.append(prefix + coefnames[c]);
    }
    return sb.toString();
  }

  @Override protected SB toJavaInit(SB sb, SB fileContextSB) {
    sb = super.toJavaInit(sb, fileContextSB);
    String mname = JCodeGen.toJavaId(_key.toString());

    Neurons[] neurons = DeepLearningTask.makeNeuronsForTesting(model_info());

    sb.ip("public boolean isSupervised() { return " + isSupervised() + "; }").nl();
    sb.ip("public int nfeatures() { return "+_output.nfeatures()+"; }").nl();
    sb.ip("public int nclasses() { return "+ (_parms._autoencoder ? neurons[neurons.length-1].units : _output.nclasses()) + "; }").nl();
    sb.ip("public ModelCategory getModelCategory() { return ModelCategory."+_output.getModelCategory()+"; }").nl();

    if (model_info().data_info()._nums > 0) {
      JCodeGen.toStaticVar(sb, "NUMS", new double[model_info().data_info()._nums], "Workspace for storing numerical input variables.");
      JCodeGen.toStaticVar(sb, "NORMMUL", model_info().data_info()._normMul, "Standardization/Normalization scaling factor for numerical variables.");
      JCodeGen.toStaticVar(sb, "NORMSUB", model_info().data_info()._normSub, "Standardization/Normalization offset for numerical variables.");
    }
    if (model_info().data_info()._cats > 0) {
      JCodeGen.toStaticVar(sb, "CATS", new int[model_info().data_info()._cats], "Workspace for storing categorical input variables.");
    }
    JCodeGen.toStaticVar(sb, "CATOFFSETS", model_info().data_info()._catOffsets, "Workspace for categorical offsets.");
    if (model_info().data_info()._normRespMul != null) {
      JCodeGen.toStaticVar(sb, "NORMRESPMUL", model_info().data_info()._normRespMul, "Standardization/Normalization scaling factor for response.");
      JCodeGen.toStaticVar(sb, "NORMRESPSUB", model_info().data_info()._normRespSub, "Standardization/Normalization offset for response.");
    }
    if (get_params()._hidden_dropout_ratios != null) {
      JCodeGen.toStaticVar(sb, "HIDDEN_DROPOUT_RATIOS", get_params()._hidden_dropout_ratios, "Hidden layer dropout ratios.");
    }

    int[] layers = new int[neurons.length];
    for (int i=0;i<neurons.length;++i)
      layers[i] = neurons[i].units;
    JCodeGen.toStaticVar(sb, "NEURONS", layers, "Number of neurons for each layer.");

    if (get_params()._autoencoder) {
      sb.i(1).p("public int getPredsSize() { return " + model_info.units[model_info.units.length-1] + "; }").nl();
      sb.i(1).p("public boolean isAutoEncoder() { return true; }").nl();
      sb.i(1).p("public String getHeader() { return \"" + getHeader() + "\"; }").nl();
    }

    // activation storage
    sb.i(1).p("// Storage for neuron activation values.").nl();
    sb.i(1).p("public static final float[][] ACTIVATION = new float[][] {").nl();
    for (int i=0; i<neurons.length; i++) {
      String colInfoClazz = mname + "_Activation_"+i;
      sb.i(2).p("/* ").p(neurons[i].getClass().getSimpleName()).p(" */ ");
      sb.p(colInfoClazz).p(".VALUES");
      if (i!=neurons.length-1) sb.p(',');
      sb.nl();
      fileContextSB.i().p("// Neuron activation values for ").p(neurons[i].getClass().getSimpleName()).p(" layer").nl();
      JCodeGen.toClassWithArray(fileContextSB, null, colInfoClazz, new float[layers[i]]);
    }
    sb.i(1).p("};").nl();

    // biases
    sb.i(1).p("// Neuron bias values.").nl();
    sb.i(1).p("public static final float[][] BIAS = new float[][] {").nl();
    for (int i=0; i<neurons.length; i++) {
      String colInfoClazz = mname + "_Bias_"+i;
      sb.i(2).p("/* ").p(neurons[i].getClass().getSimpleName()).p(" */ ");
      sb.p(colInfoClazz).p(".VALUES");
      if (i!=neurons.length-1) sb.p(',');
      sb.nl();
      fileContextSB.i().p("// Neuron bias values for ").p(neurons[i].getClass().getSimpleName()).p(" layer").nl();
      float[] bias = i == 0 ? null : new float[model_info().get_biases(i-1).size()];
      if (i>0) {
        for (int j=0; j<bias.length; ++j) bias[j] = model_info().get_biases(i-1).get(j);
      }
      JCodeGen.toClassWithArray(fileContextSB, null, colInfoClazz, bias);
    }
    sb.i(1).p("};").nl();

    // weights
    sb.i(1).p("// Connecting weights between neurons.").nl();
    sb.i(1).p("public static final float[][] WEIGHT = new float[][] {").nl();
    for (int i=0; i<neurons.length; i++) {
      String colInfoClazz = mname + "_Weight_"+i;
      sb.i(2).p("/* ").p(neurons[i].getClass().getSimpleName()).p(" */ ");
      sb.p(colInfoClazz).p(".VALUES");
      if (i!=neurons.length-1) sb.p(',');
      sb.nl();
      if (i > 0) {
        fileContextSB.i().p("// Neuron weights connecting ").
                p(neurons[i - 1].getClass().getSimpleName()).p(" and ").
                p(neurons[i].getClass().getSimpleName()).
                p(" layer").nl();
      }
      float[] weights = i == 0 ? null : new float[model_info().get_weights(i-1).rows()*model_info().get_weights(i-1).cols()];
      if (i>0) {
        final int rows = model_info().get_weights(i-1).rows();
        final int cols = model_info().get_weights(i-1).cols();
        for (int j=0; j<rows; ++j)
          for (int k=0; k<cols; ++k)
            weights[j*cols+k] = model_info().get_weights(i-1).get(j,k);
      }
      JCodeGen.toClassWithArray(fileContextSB, null, colInfoClazz, weights);
    }
    sb.i(1).p("};").nl();
    return sb;
  }

  @Override protected void toJavaPredictBody( final SB bodySb, final SB classCtxSb, final SB fileCtxSb) {
    SB model = new SB();
    bodySb.i().p("java.util.Arrays.fill(preds,0);").nl();
    final int cats = model_info().data_info()._cats;
    final int nums = model_info().data_info()._nums;
    // initialize input layer
    if (nums > 0) bodySb.i().p("java.util.Arrays.fill(NUMS,0f);").nl();
    if (cats > 0) bodySb.i().p("java.util.Arrays.fill(CATS,0);").nl();
    bodySb.i().p("int i = 0, ncats = 0;").nl();
    if (cats > 0) {
      bodySb.i().p("for(; i<"+cats+"; ++i) {").nl();
      bodySb.i(1).p("if (!Double.isNaN(data[i])) {").nl();
      bodySb.i(2).p("int c = (int) data[i];").nl();
      if (model_info().data_info()._useAllFactorLevels)
        bodySb.i(2).p("CATS[ncats++] = c + CATOFFSETS[i];").nl();
      else
        bodySb.i(2).p("if (c != 0) CATS[ncats++] = c + CATOFFSETS[i] - 1;").nl();
      bodySb.i(1).p("}").nl();
      bodySb.i().p("}").nl();
    }
    if (nums > 0) {
      bodySb.i().p("final int n = data.length;").nl();
      bodySb.i().p("for(; i<n; ++i) {").nl();
      bodySb.i(1).p("NUMS[i" + (cats > 0 ? "-" + cats : "") + "] = Double.isNaN(data[i]) ? 0 : ");
      if (model_info().data_info()._normMul != null) {
        bodySb.p("(data[i] - NORMSUB[i" + (cats > 0 ? "-" + cats : "") + "])*NORMMUL[i" + (cats > 0 ? "-" + cats : "") + "];").nl();
      } else {
        bodySb.p("data[i];").nl();
      }
      bodySb.i(0).p("}").nl();
    }
    bodySb.i().p("java.util.Arrays.fill(ACTIVATION[0],0);").nl();
    if (cats > 0) {
      bodySb.i().p("for (i=0; i<ncats; ++i) ACTIVATION[0][CATS[i]] = 1f;").nl();
    }
    if (nums > 0) {
      bodySb.i().p("for (i=0; i<NUMS.length; ++i) {").nl();
      bodySb.i(1).p("ACTIVATION[0][CATOFFSETS[CATOFFSETS.length-1] + i] = Double.isNaN(NUMS[i]) ? 0f : (float) NUMS[i];").nl();
      bodySb.i().p("}").nl();
    }

    boolean tanh=(get_params()._activation == DeepLearningParameters.Activation.Tanh || get_params()._activation == DeepLearningParameters.Activation.TanhWithDropout);
    boolean relu=(get_params()._activation == DeepLearningParameters.Activation.Rectifier || get_params()._activation == DeepLearningParameters.Activation.RectifierWithDropout);
    boolean maxout=(get_params()._activation == DeepLearningParameters.Activation.Maxout || get_params()._activation == DeepLearningParameters.Activation.MaxoutWithDropout);

    final String stopping = get_params()._autoencoder ? "(i<=ACTIVATION.length-1)" : "(i<ACTIVATION.length-1)";

    // make prediction: forward propagation
    bodySb.i().p("for (i=1; i<ACTIVATION.length; ++i) {").nl();
    bodySb.i(1).p("java.util.Arrays.fill(ACTIVATION[i],0f);").nl();
    if (maxout) {
      bodySb.i(1).p("float rmax = 0;").nl();
    }
    bodySb.i(1).p("for (int r=0; r<ACTIVATION[i].length; ++r) {").nl();
    bodySb.i(2).p("final int cols = ACTIVATION[i-1].length;").nl();
    if (maxout) {
      bodySb.i(2).p("float cmax = Float.NEGATIVE_INFINITY;").nl();
    }
    bodySb.i(2).p("for (int c=0; c<cols; ++c) {").nl();
    if (!maxout) {
      bodySb.i(3).p("ACTIVATION[i][r] += ACTIVATION[i-1][c] * WEIGHT[i][r*cols+c];").nl();
    } else {
      bodySb.i(3).p("if " + stopping + " cmax = Math.max(ACTIVATION[i-1][c] * WEIGHT[i][r*cols+c], cmax);").nl();
      bodySb.i(3).p("else ACTIVATION[i][r] += ACTIVATION[i-1][c] * WEIGHT[i][r*cols+c];").nl();
    }
    bodySb.i(2).p("}").nl();
    if (maxout) {
      bodySb.i(2).p("if "+ stopping +" ACTIVATION[i][r] = Float.isInfinite(cmax) ? 0f : cmax;").nl();
    }
    bodySb.i(2).p("ACTIVATION[i][r] += BIAS[i][r];").nl();
    if (maxout) {
      bodySb.i(2).p("if " + stopping + " rmax = Math.max(rmax, ACTIVATION[i][r]);").nl();
    }
    bodySb.i(1).p("}").nl();

    if (!maxout) bodySb.i(1).p("if " + stopping + " {").nl();
    bodySb.i(2).p("for (int r=0; r<ACTIVATION[i].length; ++r) {").nl();
    if (tanh) {
      bodySb.i(3).p("ACTIVATION[i][r] = 1f - 2f / (1f + (float)Math.exp(2*ACTIVATION[i][r]));").nl();
    } else if (relu) {
      bodySb.i(3).p("ACTIVATION[i][r] = Math.max(0f, ACTIVATION[i][r]);").nl();
    } else if (maxout) {
      bodySb.i(3).p("if (rmax > 1 ) ACTIVATION[i][r] /= rmax;").nl();
    }
    if (get_params()._hidden_dropout_ratios != null) {
      bodySb.i(3).p("if (i<ACTIVATION.length-1) {").nl();
      bodySb.i(4).p("ACTIVATION[i][r] *= HIDDEN_DROPOUT_RATIOS[i-1];").nl();
      bodySb.i(3).p("}").nl();
    }
//    if (maxout) bodySb.i(1).p("}").nl();
    bodySb.i(2).p("}").nl();
    if (!maxout) bodySb.i(1).p("}").nl();
    if (_output.isClassifier()) {
      bodySb.i(1).p("if (i == ACTIVATION.length-1) {").nl();
      // softmax
      bodySb.i(2).p("float max = ACTIVATION[i][0];").nl();
      bodySb.i(2).p("for (int r=1; r<ACTIVATION[i].length; r++) {").nl();
      bodySb.i(3).p("if (ACTIVATION[i][r]>max) max = ACTIVATION[i][r];").nl();
      bodySb.i(2).p("}").nl();
      bodySb.i(2).p("float scale = 0f;").nl();
      bodySb.i(2).p("for (int r=0; r<ACTIVATION[i].length; r++) {").nl();
      bodySb.i(3).p("ACTIVATION[i][r] = (float) Math.exp(ACTIVATION[i][r] - max);").nl();
      bodySb.i(3).p("scale += ACTIVATION[i][r];").nl();
      bodySb.i(2).p("}").nl();
      bodySb.i(2).p("for (int r=0; r<ACTIVATION[i].length; r++) {").nl();
      bodySb.i(3).p("if (Float.isNaN(ACTIVATION[i][r]))").nl();
      bodySb.i(4).p("throw new RuntimeException(\"Numerical instability, predicted NaN.\");").nl();
      bodySb.i(3).p("ACTIVATION[i][r] /= scale;").nl();
      bodySb.i(3).p("preds[r+1] = ACTIVATION[i][r];").nl();
      bodySb.i(2).p("}").nl();
      bodySb.i(1).p("}").nl();
      bodySb.i().p("}").nl();
    } else if (!get_params()._autoencoder) { //Regression
      bodySb.i(1).p("if (i == ACTIVATION.length-1) {").nl();
      // regression: set preds[1], FillPreds0 will put it into preds[0]
      if (model_info().data_info()._normRespMul != null) {
        bodySb.i(2).p("preds[1] = (ACTIVATION[i][0] / NORMRESPMUL[0] + NORMRESPSUB[0]);").nl();
      }
      else {
        bodySb.i(2).p("preds[1] = ACTIVATION[i][0];").nl();
      }
      bodySb.i(2).p("if (Double.isNaN(preds[1])) throw new RuntimeException(\"Predicted regression target NaN!\");").nl();
      bodySb.i(1).p("}").nl();
      bodySb.i().p("}").nl();
    } else { //AutoEncoder
      bodySb.i(1).p("if (i == ACTIVATION.length-1) {").nl();
      bodySb.i(2).p("for (int r=0; r<ACTIVATION[i].length; r++) {").nl();
      bodySb.i(3).p("if (Float.isNaN(ACTIVATION[i][r]))").nl();
      bodySb.i(4).p("throw new RuntimeException(\"Numerical instability, reconstructed NaN.\");").nl();
      bodySb.i(3).p("preds[r] = ACTIVATION[i][r];").nl();
      bodySb.i(2).p("}").nl();
      if (model_info().data_info()._nums > 0) {
        int ns = model_info().data_info().numStart();
        bodySb.i(2).p("for (int k=" + ns + "; k<" + model_info().data_info().fullN() + "; ++k) {").nl();
        bodySb.i(3).p("preds[k] = preds[k] / NORMMUL[k-" + ns + "] + NORMSUB[k-" + ns + "];").nl();
        bodySb.i(2).p("}").nl();
      }
      bodySb.i(1).p("}").nl();
      bodySb.i().p("}").nl();
      // DEBUGGING
//      bodySb.i().p("System.out.println(java.util.Arrays.toString(data));").nl();
//      bodySb.i().p("System.out.println(java.util.Arrays.toString(ACTIVATION[0]));").nl();
//      bodySb.i().p("System.out.println(java.util.Arrays.toString(ACTIVATION[ACTIVATION.length-1]));").nl();
//      bodySb.i().p("System.out.println(java.util.Arrays.toString(preds));").nl();
//      bodySb.i().p("System.out.println(\"\");").nl();
    }
    fileCtxSb.p(model);
    if (_output.autoencoder) return;
    if (_output.isClassifier()) {
      bodySb.ip("water.util.ModelUtils.correctProbabilities(preds, PRIOR_CLASS_DISTRIB, MODEL_CLASS_DISTRIB);").nl();
      bodySb.ip("preds[0] = hex.genmodel.GenModel.getPrediction(preds, data);").nl();
    } else {
      bodySb.ip("preds[0] = (float)preds[1];").nl();
    }
  }

  transient private final String unstable_msg = "Job was aborted due to observed numerical instability (exponential growth)."
          + "\nTry a different initial distribution, a bounded activation function or adding"
          + "\nregularization with L1, L2 or max_w2 and/or use a smaller learning rate or faster annealing.";

}
<|MERGE_RESOLUTION|>--- conflicted
+++ resolved
@@ -1750,19 +1750,11 @@
               }
               err.valid_mse = mm2._mse;
               err.valid_r2 = mm2.r2();
-<<<<<<< HEAD
               _output._validation_metrics = mm2;
               if (get_params()._score_validation_samples != 0 && get_params()._score_validation_samples != ftest.numRows()) {
                 _output._validation_metrics._description = "Metrics reported on " + ftest.numRows() + " validation set samples";
                 if (get_params()._score_validation_sampling == DeepLearningParameters.ClassSamplingMethod.Stratified) {
                   _output._validation_metrics._description += " (stratified sampling)";
-=======
-              _output._valid_metrics = mm2;
-              if (get_params()._score_validation_samples != 0 && get_params()._score_validation_samples != ftest.numRows()) {
-                _output._valid_metrics._description = "Metrics reported on " + ftest.numRows() + " validation set samples";
-                if (get_params()._score_validation_sampling == DeepLearningParameters.ClassSamplingMethod.Stratified) {
-                  _output._valid_metrics._description += " (stratified sampling)";
->>>>>>> d4d5e5c2
                 }
               }
             }
