--- conflicted
+++ resolved
@@ -221,24 +221,8 @@
   /** Full constructor */
   public Model( Key selfKey, P parms, O output) {
     super(selfKey);
-<<<<<<< HEAD
-
-    assert output != null;
-    _output = output;
-
-    if( domains == null ) domains=new String[names.length+1][];
-    assert domains.length==names.length;
-    //assert names.length > 1;
-    //assert names[names.length-1] != null; // Have a valid response-column name?
-    _output._names   = names;
-    _output._domains = domains;
-
-    assert parms != null;
-    _parms = parms;
-=======
     _parms  = parms ;  assert parms  != null;
     _output = output;  assert output != null;
->>>>>>> a1cbbebd
   }
 
   public void start_training(long training_start_time) {
