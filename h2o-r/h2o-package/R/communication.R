--- conflicted
+++ resolved
@@ -447,7 +447,6 @@
 
 
 .format.helper <- function(x, format) {
-<<<<<<< HEAD
     tryCatch(
       if( is.list(x) ) lapply(x, .format.helper, format)
       else             sapply(x, function(i) if( is.na(i) ) "" else sprintf(format, i))
@@ -455,10 +454,6 @@
       print("\n\n Format Error \n\n")
       print("x:"); print(x); print("format: "); print(format); print(e)
     })
-=======
-  if( is.list(x) ) lapply(x, .format.helper, format)
-  else             sapply(x, function(i) if( is.na(i) ) "" else sprintf(format, i))
->>>>>>> 01fcd8b4
 }
 
 #' Print method for H2OTable objects
@@ -476,7 +471,7 @@
   xx <- x
   if( !is.null(formats) ) {  # might be NULL if resulted from slicing H2OTable (no need for full blown slice method on H2OTable... allow to be data frame at that point)
     for (j in seq_along(x)) {
-#      if( formats[j] == "%d" ) formats[j] <- "%f"
+      if( formats[j] == "%d" ) formats[j] <- "%.f"
       xx[[j]] <- .format.helper(x[[j]], formats[j])
     }
   }
