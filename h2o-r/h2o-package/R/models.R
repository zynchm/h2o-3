--- conflicted
+++ resolved
@@ -755,14 +755,8 @@
 h2o.find_row_by_threshold <- function(object, threshold) {
   if(!is(object, "H2OBinomialMetrics")) stop(paste0("No ", threshold, " for ",class(object)))
   tmp <- object@metrics$thresholds_and_metric_scores
-<<<<<<< HEAD
-  res <- tmp[abs(as.numeric(tmp$threshold) - threshold) < 1e-8,]
-  if( nrow(res) > 1  ) res <- res[1]
-  if( nrow(res) != 1 ) stop("Duplicate or not-found thresholds")
-=======
   res <- tmp[abs(as.numeric(tmp$threshold) - threshold) < 1e-8,]  # relax the tolerance
   if( nrow(res) > 1  ) res <- res[1,]
->>>>>>> db321188
   res
 }
 
@@ -950,8 +944,8 @@
     l <- .trainOrValid(l)
     l$train <- l$train || train
     l$valid <- l$valid || valid
-    if( l$valid ) return( h2o.confusionMatrix(object@model$validation_metrics) )
-    else          return( h2o.confusionMatrix(object@model$training_metrics)   )
+    if( l$valid ) return( h2o.confusionMatrix(object@model$validation_metrics, ...) )
+    else          return( h2o.confusionMatrix(object@model$training_metrics, ...)   )
   }
   tmp <- !.is.eval(newdata)
   if( tmp ) {
@@ -991,26 +985,34 @@
     return(NULL)
   }
   # H2OBinomial case
-  if( missing(thresholds) )
+  if( missing(thresholds) ) {
     thresholds <- list(h2o.find_threshold_by_max_metric(object,"f1"))
+    def <- TRUE
+  } else def <- FALSE
   thresh2d <- object@metrics$thresholds_and_metric_scores
   max_metrics <- object@metrics$max_criteria_and_metric_scores
+  d <- paste0("class_",object@metrics$domain)
   p <- max_metrics[match("tps",max_metrics$Metric),3]
   n <- max_metrics[match("fps",max_metrics$Metric),3]
   m <- lapply(thresholds,function(t) {
     row <- h2o.find_row_by_threshold(object,t)
     tns <- row$tns; fps <- row$fps; fns <- row$fns; tps <- row$tps;
-    rnames <- c("X0", "X1")
-    cnames <- c("Act/Pred", rnames, "Error", "Rate")
+    rnames <- c(d, "Totals")
+    cnames <- c("Act/Pred", d, "Error", "Rate")
     col0 <- rnames
-    col1 <- c(tns, fns)
-    col2 <- c(fps, tps)
-    col3 <- c(fps/(fps+tns), fns/(fns+tps))
-    col4 <- c( paste0(" =", fps, "/", fps+tns), paste0(" =", fns, "/", fns+tps) )
+    col1 <- c(tns, fns, tns+fns)
+    col2 <- c(fps, tps, fps+tps)
+    col3 <- c(fps/(fps+tns), fns/(fns+tps), (fps+fns)/(fps+tns+fns+tps))
+    col4 <- c( paste0(" =", fps, "/", fps+tns), paste0(" =", fns, "/", fns+tps), paste0(" =", fns+fps, "/", fps+tns+fns+tps) )
     fmts <- c("%s", "%i", "%i", "%f", "%s")
     tbl <- data.frame(col0,col1,col2,col3,col4)
     colnames(tbl) <- cnames
-    attr(tbl, "header") <- "Confusion Matrix"
+    header <-  "Confusion Matrix"
+    if(def)
+      header <- paste(header, "for max F1 @ threshold =", t)
+    else
+      header <- paste(header, "@ threshold =", t)
+    attr(tbl, "header") <- header
     attr(tbl, "formats") <- fmts
     oldClass(tbl) <- c("H2OTable", "data.frame")
     tbl
@@ -1050,10 +1052,10 @@
       npcs = min(10, x@model$parameters$k)
     else if(!is.numeric(npcs) || npcs < 1 || npcs > x@model$parameters$k)
       stop(paste("npcs must be a positive integer between 1 and", x@model$parameters$k, "inclusive"))
-  
+
+
     if(missing(main))
       main = paste("h2o.prcomp(", strtrim(x@parameters$training_frame, 20), ")", sep="")
-  
     if(type == "barplot")
       barplot(x@model$std_deviation[1:npcs]^2, main = main, ylab = "Variances", ...)
     else if(type == "lines")
@@ -1061,16 +1063,14 @@
     else
       stop("type must be either 'barplot' or 'lines'")
   } else if(x@algorithm == "svd") {
-    if(is.null(x@model$std_deviation)) 
+    if(is.null(x@model$std_deviation))
       stop("PCA results not found in SVD model!")
     if(missing(npcs))
       npcs = min(10, x@model$parameters$nv)
     else if(!is.numeric(npcs) || npcs < 1 || npcs > x@model$parameters$nv)
       stop(paste("npcs must be a positive integer between 1 and", x@model$parameters$nv, "inclusive"))
-    
     if(missing(main))
       main = paste("h2o.prcomp(", strtrim(x@parameters$training_frame, 20), ")", sep="")
-    
     if(type == "barplot")
       barplot(x@model$std_deviation[1:npcs]^2, main = main, ylab = "Variances", ...)
     else if(type == "lines")
