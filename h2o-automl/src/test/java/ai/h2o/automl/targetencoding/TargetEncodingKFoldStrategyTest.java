package ai.h2o.automl.targetencoding;

import org.junit.After;
import org.junit.BeforeClass;
import org.junit.Ignore;
import org.junit.Test;
import water.TestUtil;
import water.fvec.Frame;
import water.fvec.TestFrameBuilder;
import water.fvec.Vec;
import water.util.TwoDimTable;

import java.util.Arrays;
import java.util.Map;

import static ai.h2o.automl.targetencoding.TargetEncoderFrameHelper.encodingMapCleanUp;
import static org.junit.Assert.assertArrayEquals;
import static org.junit.Assert.assertEquals;

public class TargetEncodingKFoldStrategyTest extends TestUtil {


  @BeforeClass
  public static void setup() {
    stall_till_cloudsize(1);
  }

  private Frame fr = null;

  @Test
  public void prepareEncodingMapForKFoldCaseTest() {
    fr = new TestFrameBuilder()
            .withName("testFrame")
            .withColNames("ColA", "ColB", "ColC", "fold_column")
            .withVecTypes(Vec.T_CAT, Vec.T_NUM, Vec.T_CAT, Vec.T_NUM)
            .withDataForCol(0, ar("a", "b", "b", "b"))
            .withDataForCol(1, ard(1, 1, 4, 7))
            .withDataForCol(2, ar("2", "6", "6", "6"))
            .withDataForCol(3, ar(1, 2, 2, 3))
            .build();

    String[] teColumns = {"ColA"};
    String targetColumnName = "ColC";
    String foldColumnName = "fold_column";
    TargetEncoder tec = new TargetEncoder(teColumns);

    Map<String, Frame> targetEncodingMap = tec.prepareEncodingMap(fr, targetColumnName, foldColumnName);

    Frame colAEncoding = targetEncodingMap.get("ColA");

    Vec vec1 = vec(0, 2, 1);
    assertVecEquals(vec1, colAEncoding.vec(2), 1e-5);
    Vec vec2 = vec(1, 2, 1);
    assertVecEquals(vec2, colAEncoding.vec(3), 1e-5);

    vec1.remove();
    vec2.remove();
    encodingMapCleanUp(targetEncodingMap);
  }

  @Test
  public void prepareEncodingMapForKFoldCaseWithSomeOfTheTEValuesRepresentedOnlyInOneFold_Test() {
    //TODO like in te_encoding_possible_bug_demo.R test
  }

  @Test
  public void targetEncoderKFoldHoldoutApplyingTest() {
    String teColumnName = "ColA";
    String foldColumnName = "fold_column";
    String targetColumnName = "ColC";
    fr = new TestFrameBuilder()
            .withName("testFrame")
            .withColNames(teColumnName, "ColB", targetColumnName, foldColumnName)
            .withVecTypes(Vec.T_CAT, Vec.T_NUM, Vec.T_CAT, Vec.T_NUM)
            .withDataForCol(0, ar("a", "b", "b", "b", "a"))
            .withDataForCol(1, ard(1, 1, 4, 7, 4))
            .withDataForCol(2, ar("2", "6", "6", "6", "6"))
            .withDataForCol(3, ar(1, 2, 2, 3, 2))
            .build();

    String[] teColumns = {teColumnName};
    TargetEncoder tec = new TargetEncoder(teColumns);
    Map<String, Frame> targetEncodingMap = tec.prepareEncodingMap(fr, targetColumnName, foldColumnName);

    Frame resultWithEncoding = tec.applyTargetEncoding(fr, targetColumnName, targetEncodingMap,
            TargetEncoder.DataLeakageHandlingStrategy.KFold, foldColumnName, false, 0, false, 1234);

    Vec expected = vec(1, 1, 1, 1, 0);
    assertVecEquals(expected, resultWithEncoding.vec(4), 1e-5);

    expected.remove();
    resultWithEncoding.delete();
    encodingMapCleanUp(targetEncodingMap);
  }

  @Test
  public void getUniqueValuesOfTheFoldColumnTest() {
    fr = new TestFrameBuilder()
            .withName("testFrame")
            .withColNames("fold_column")
            .withVecTypes(Vec.T_NUM)
            .withDataForCol(0, ar(1, 2, 2, 3, 2))
            .build();

    String[] teColumns = {""};
    TargetEncoder tec = new TargetEncoder(teColumns);

    long[] result = tec.getUniqueValuesOfTheFoldColumn(fr, 0);
    Arrays.sort(result);
    assertArrayEquals(ar(1L, 2L, 3L), result);
  }

  @Test
  public void targetEncoderKFoldHoldout_WithNonFirstColumnToEncode_ApplyingTest() {
    String targetColumnName = "ColC";
    String teColumnName = "ColA2";
    String foldColumnName = "fold_column";
    fr = new TestFrameBuilder()
            .withName("testFrame")
            .withColNames("ColA", teColumnName, "ColB", targetColumnName, foldColumnName)
            .withVecTypes(Vec.T_CAT, Vec.T_CAT, Vec.T_NUM, Vec.T_CAT, Vec.T_NUM)
            .withDataForCol(0, ar("a", "b", "b", "b", "a"))
            .withDataForCol(1, ar("a", "b", "b", "b", "a"))
            .withDataForCol(2, ard(1, 1, 4, 7, 4))
            .withDataForCol(3, ar("2", "6", "6", "6", "6"))
            .withDataForCol(4, ar(1, 2, 2, 3, 2))
            .build();

    String[] teColumns = {teColumnName};
    TargetEncoder tec = new TargetEncoder(teColumns);

    Map<String, Frame> targetEncodingMap = tec.prepareEncodingMap(fr, targetColumnName, foldColumnName);

    Frame resultWithEncoding = tec.applyTargetEncoding(fr, targetColumnName, targetEncodingMap,
            TargetEncoder.DataLeakageHandlingStrategy.KFold, foldColumnName, false, 0, false, 1234);

    Vec expected = vec(1, 1, 1, 1, 0);
    assertVecEquals(expected, resultWithEncoding.vec(5), 1e-5);

    expected.remove();
    encodingMapCleanUp(targetEncodingMap);
    resultWithEncoding.delete();
  }

  @Test
  public void targetEncoderKFoldHoldoutApplyingWithoutFoldColumnTest() {
    //TODO fold_column = null case
  }

  @Test
  public void encodingWasCreatedWithFoldsCheckTest() {
    //TODO encoding contains fold column but user did not provide fold column name during application phase.
  }

  @Test
  public void targetEncoderKFoldHoldoutApplyingWithNoiseTest() {
    String teColumnName = "ColA";
    String targetColumnName = "ColC";
    String foldColumnName = "fold_column";
    fr = new TestFrameBuilder()
            .withName("testFrame")
            .withColNames(teColumnName, "ColB", targetColumnName, foldColumnName)
            .withVecTypes(Vec.T_CAT, Vec.T_NUM, Vec.T_CAT, Vec.T_NUM)
            .withDataForCol(0, ar("a", "b", "b", "b", "a"))
            .withDataForCol(1, ard(1, 1, 4, 7, 4))
            .withDataForCol(2, ar("2", "6", "6", "6", "6"))
            .withDataForCol(3, ar(1, 2, 2, 3, 2))
            .build();

    Frame fr2 = new TestFrameBuilder()
            .withName("testFrame2")
            .withColNames(teColumnName, "ColB", targetColumnName, foldColumnName)
            .withVecTypes(Vec.T_CAT, Vec.T_NUM, Vec.T_CAT, Vec.T_NUM)
            .withDataForCol(0, ar("a", "b", "c", "b", "a"))
            .withDataForCol(1, ard(1, 1, 4, 7, 4))
            .withDataForCol(2, ar("2", "6", "6", "6", "6"))
            .withDataForCol(3, ar(1, 2, 2, 3, 2))
            .build();

    String[] teColumns = {teColumnName};
    TargetEncoder tec = new TargetEncoder(teColumns);

    Map<String, Frame> targetEncodingMap = tec.prepareEncodingMap(fr, targetColumnName, foldColumnName);

    //If we do not pass noise_level as parameter then it will be calculated according to the type of target column. For categorical target column it defaults to 1e-2
    Frame resultWithEncoding = tec.applyTargetEncoding(fr2, targetColumnName, targetEncodingMap, TargetEncoder.DataLeakageHandlingStrategy.KFold, foldColumnName, false, false, 1234);

    printOutFrameAsTable(resultWithEncoding, false, resultWithEncoding.numRows());
    // We expect that for `c` level we will get mean of encoded column i.e. 0.8 +- noise . 0.8 came from four `6` values that are treated as 1 and one `2` value.
    Vec expected = dvec(1.0, 1.0, 0.8, 1, 0.0);
    assertVecEquals(expected, resultWithEncoding.vec(4), 1e-2); // TODO is it ok that encoding contains negative values?

    expected.remove();
    encodingMapCleanUp(targetEncodingMap);
    resultWithEncoding.delete();
    fr2.delete();
  }

  @Test
  public void targetEncoderKFoldHoldoutApplyingWithCustomNoiseTest() {
    String teColumnName = "ColA";
    String targetColumnName = "ColC";
    String foldColumnName = "fold_column";
    fr = new TestFrameBuilder()
            .withName("testFrame")
            .withColNames(teColumnName, "ColB", targetColumnName, foldColumnName)
            .withVecTypes(Vec.T_CAT, Vec.T_NUM, Vec.T_CAT, Vec.T_NUM)
            .withDataForCol(0, ar("a", "b", "b", "b", "a"))
            .withDataForCol(1, ard(1, 1, 4, 7, 4))
            .withDataForCol(2, ar("2", "6", "6", "6", "6"))
            .withDataForCol(3, ar(1, 2, 2, 3, 2))
            .build();

    String[] teColumns = {teColumnName};
    TargetEncoder tec = new TargetEncoder(teColumns);

    Map<String, Frame> targetEncodingMap = tec.prepareEncodingMap(fr, targetColumnName, foldColumnName);

    Frame resultWithEncoding = tec.applyTargetEncoding(fr, targetColumnName, targetEncodingMap, TargetEncoder.DataLeakageHandlingStrategy.KFold, foldColumnName, false, 0.02, false, 1234);

    TwoDimTable resultTable = resultWithEncoding.toTwoDimTable();
    System.out.println("Result table" + resultTable.toString());
    Vec expected = vec(1, 1, 1, 1, 0);
    assertVecEquals(expected, resultWithEncoding.vec(4), 2e-2); // TODO we do not check here actually that we have noise more then default 0.01. We need to check that sometimes we get 0.01 < delta < 0.02

    expected.remove();
    encodingMapCleanUp(targetEncodingMap);
    resultWithEncoding.delete();
  }

  @Ignore
  @Test
  public void targetEncoderKFoldHoldoutApplyingWithBlendedAvgTest() {
    String teColumnName = "ColA";
    String targetColumnName = "ColC";
    String foldColumnName = "fold_column";
    fr = new TestFrameBuilder()
            .withName("testFrame")
            .withColNames(teColumnName, "ColB", targetColumnName, foldColumnName)
            .withVecTypes(Vec.T_CAT, Vec.T_NUM, Vec.T_CAT, Vec.T_NUM)
            .withDataForCol(0, ar("a", "b", "b", "b", "a", "c"))
            .withDataForCol(1, ard(1, 1, 4, 7, 4, 9))
            .withDataForCol(2, ar("2", "6", "6", "6", "6", "2"))
            .withDataForCol(3, ar(1, 2, 2, 3, 2, 2))
            .build();

    String[] teColumns = {teColumnName};
    TargetEncoder tec = new TargetEncoder(teColumns);

    Map<String, Frame> targetEncodingMap = tec.prepareEncodingMap(fr, targetColumnName, foldColumnName);

    Frame resultWithEncoding = tec.applyTargetEncoding(fr, targetColumnName, targetEncodingMap, TargetEncoder.DataLeakageHandlingStrategy.KFold, foldColumnName, true, 0.0, true, 1234);

    Vec encodedVec = resultWithEncoding.vec(4);

    // TODO I'm not sure if the values are correct but we at least can fix them and avoid regression while changing code further.
    assertEquals(0.855, encodedVec.at(0), 1e-3);
    assertEquals(0.724, encodedVec.at(1), 1e-3);
    assertEquals(0.855, encodedVec.at(2), 1e-3);
    assertEquals(0.856, encodedVec.at(4), 1e-3);

    encodedVec.remove();
    encodingMapCleanUp(targetEncodingMap);
    resultWithEncoding.delete();
  }


  @Test
  public void manualHighCardinalityKFoldTest() {
    String teColumnName = "ColA";
    String targetColumnName = "ColB";
    String foldColumn = "fold_column";
    fr = new TestFrameBuilder()
            .withName("testFrame")
            .withColNames(teColumnName, targetColumnName, foldColumn)
            .withVecTypes(Vec.T_CAT, Vec.T_CAT, Vec.T_NUM)
            .withDataForCol(0, ar("a", "b", "b", "c", "c", "a", "d", "d", "d", "d", "e", "e", "a", "f", "f"))
            .withDataForCol(1, ar("2", "6", "6", "6", "6", "6", "2", "6", "6", "6", "6", "2", "2", "2", "2"))
            .withDataForCol(2, ar(1, 2, 1, 2, 1, 3, 2, 2, 1, 3, 1, 2, 3, 3, 2))
            .build();

    String[] teColumns = {teColumnName};
    TargetEncoder tec = new TargetEncoder(teColumns);

    Map<String, Frame> targetEncodingMap = tec.prepareEncodingMap(fr, targetColumnName, foldColumn);

    //If we do not pass noise_level as parameter then it will be calculated according to the type of target column. For categorical target column it defaults to 1e-2
    Frame resultWithEncoding = tec.applyTargetEncoding(fr, targetColumnName, targetEncodingMap, TargetEncoder.DataLeakageHandlingStrategy.KFold, foldColumn, false, 0.0, false, 1234);

<<<<<<< HEAD
    printOutFrameAsTable(resultWithEncoding, false, 100);
=======
>>>>>>> 51d4a2d4
    double expectedDifferenceDueToNoise = 1e-5;
    Vec actualEncodings = resultWithEncoding.vec(3);
    Vec expectedEncodings = dvec(0.5, 1, 1, 1, 1, 0, 1, 1, 0.66666, 0.66666, 0, 1, 0, 0, 0);
    assertVecEquals(expectedEncodings, actualEncodings, expectedDifferenceDueToNoise);

    expectedEncodings.remove();
    encodingMapCleanUp(targetEncodingMap);
    resultWithEncoding.delete();
  }

  @Test
  public void endToEndTest() {
    String teColumnName = "ColA";
    String targetColumnName = "ColC";
    String foldColumn = "fold_column";
    Frame training = new TestFrameBuilder()
            .withName("trainingFrame")
            .withColNames(teColumnName, targetColumnName, foldColumn)
            .withVecTypes(Vec.T_CAT, Vec.T_CAT, Vec.T_NUM)
            .withDataForCol(0, ar("a", "b", "c", "d", "e", "b", "b"))
            .withDataForCol(1, ar("2", "6", "6", "6", "6", "2", "2"))
            .withDataForCol(2, ar(1, 2, 2, 3, 1, 2, 1))
            .build();

    Frame valid = new TestFrameBuilder()
            .withName("validFrame")
            .withColNames(teColumnName, targetColumnName, foldColumn)
            .withVecTypes(Vec.T_CAT, Vec.T_CAT, Vec.T_NUM)
            .withDataForCol(0, ar("a", "b", "b", "b", "a"))
            .withDataForCol(1, ar("2", "6", "6", "6", "6"))
            .withDataForCol(2, ar(1, 2, 1, 2, 1))
            .build();

    String[] teColumns = {teColumnName};
    TargetEncoder tec = new TargetEncoder(teColumns);

    Map<String, Frame> targetEncodingMap = tec.prepareEncodingMap(training, targetColumnName, foldColumn);

    //In reality we do not use KFold for validation set since we are not usin it for creation of the encoding map
    Frame resultWithEncoding = tec.applyTargetEncoding(valid, targetColumnName, targetEncodingMap, TargetEncoder.DataLeakageHandlingStrategy.KFold, foldColumn, false, 0, false, 1234);

    printOutFrameAsTable(resultWithEncoding, false, 100);

    Vec actualEncodings = resultWithEncoding.vec(3);
    Vec expected = dvec(0.5714285, 0.0, 0.5, 0.0, 0.5714285);
    assertVecEquals(expected, actualEncodings, 1e-5);

    training.delete();
    valid.delete();
    expected.remove();
    encodingMapCleanUp(targetEncodingMap);
    resultWithEncoding.delete();
  }

  // ------------------------ Multiple columns for target encoding -------------------------------------------------//

  @Test
  public void KFoldHoldoutMultipleTEColumnsWithFoldColumnTest() {
    String targetColumnName = "ColC";
    String foldColumn = "fold_column";
    TestFrameBuilder frameBuilder = new TestFrameBuilder()
            .withName("testFrame")
            .withColNames("ColA", "ColB", targetColumnName, foldColumn)
            .withVecTypes(Vec.T_CAT, Vec.T_CAT, Vec.T_CAT, Vec.T_NUM)
            .withDataForCol(0, ar("a", "b", "b", "b", "a"))
            .withDataForCol(1, ar("d", "e", "d", "e", "e"))
            .withDataForCol(2, ar("2", "6", "6", "6", "6"))
            .withDataForCol(3, ar(1, 2, 2, 3, 2));

    String[] teColumns = {"ColA", "ColB"};
    TargetEncoder tec = new TargetEncoder(teColumns);

    fr = frameBuilder.withName("testFrame").build();

    Map<String, Frame> targetEncodingMap = tec.prepareEncodingMap(fr, targetColumnName, foldColumn);

    Frame resultWithEncoding = tec.applyTargetEncoding(fr, targetColumnName, targetEncodingMap, TargetEncoder.DataLeakageHandlingStrategy.KFold, foldColumn, false, 0, false, 1234);
    Frame sortedBy2 = resultWithEncoding.sort(new int[]{2});
    Vec encodingForColumnA_Multiple = sortedBy2.vec(4);
    Frame sortedBy0 = resultWithEncoding.sort(new int[]{0});
    Vec encodingForColumnB_Multiple = sortedBy0.vec(5);

    //Let's check it with Single TE version of the algorithm. So we rely here on a correctness of the single-column encoding.
    //  For the first encoded column
    Frame frA = frameBuilder.withName("testFrameA").build();

    String[] indexForColumnA = {"ColA"};
    TargetEncoder tecA = new TargetEncoder(indexForColumnA);
    Map<String, Frame> targetEncodingMapForColumnA = tecA.prepareEncodingMap(frA, targetColumnName, foldColumn);
    Frame resultWithEncodingForColumnA = tecA.applyTargetEncoding(frA, targetColumnName, targetEncodingMapForColumnA, TargetEncoder.DataLeakageHandlingStrategy.KFold, foldColumn, false, 0, false, 1234);
    Vec encodingForColumnA_Single = resultWithEncodingForColumnA.vec(4);

    assertVecEquals(encodingForColumnA_Single, encodingForColumnA_Multiple, 1e-5);

    // For the second encoded column
    Frame frB = frameBuilder.withName("testFrameB").build();

    String[] indexForColumnB = {"ColB"};
    TargetEncoder tecB = new TargetEncoder(indexForColumnB);
    Map<String, Frame> targetEncodingMapForColumnB = tecB.prepareEncodingMap(frB, targetColumnName, foldColumn);
    Frame resultWithEncodingForColumnB = tecB.applyTargetEncoding(frB, targetColumnName, targetEncodingMapForColumnB, TargetEncoder.DataLeakageHandlingStrategy.KFold, foldColumn, false, 0, false, 1234);
    Frame sortedByColA = resultWithEncodingForColumnB.sort(new int[]{0});
    Vec encodingForColumnB_Single = sortedByColA.vec("ColB_te");
    assertVecEquals(encodingForColumnB_Single, encodingForColumnB_Multiple, 1e-5);


    sortedBy0.delete();
    sortedBy2.delete();
    sortedByColA.delete();
    encodingMapCleanUp(targetEncodingMap);
    encodingMapCleanUp(targetEncodingMapForColumnA);
    encodingMapCleanUp(targetEncodingMapForColumnB);
    frA.delete();
    frB.delete();
    resultWithEncoding.delete();
    resultWithEncodingForColumnA.delete();
    resultWithEncodingForColumnB.delete();
  }

  @Test
  public void targetEncoderGetOutOfFoldDataTest() {
    fr = new TestFrameBuilder()
            .withName("testFrame")
            .withColNames("ColA", "ColB")
            .withVecTypes(Vec.T_NUM, Vec.T_NUM)
            .withDataForCol(0, ard(5, 6, 7, 9))
            .withDataForCol(1, ard(1, 2, 3, 1))
            .build();

    String[] teColumns = {""};
    TargetEncoder tec = new TargetEncoder(teColumns);

    Frame outOfFoldData = tec.getOutOfFoldData(fr, "ColB", 1);
    TwoDimTable twoDimTable = outOfFoldData.toTwoDimTable();
    assertEquals(outOfFoldData.numRows(), 2);

    assertEquals(6L, twoDimTable.get(5, 0));
    assertEquals(7L, twoDimTable.get(6, 0));

    Frame outOfFoldData2 = tec.getOutOfFoldData(fr, "ColB", 2);
    TwoDimTable twoDimTable2 = outOfFoldData2.toTwoDimTable();

    assertEquals(5L, twoDimTable2.get(5, 0));
    assertEquals(7L, twoDimTable2.get(6, 0));
    assertEquals(9L, twoDimTable2.get(7, 0));

    outOfFoldData.delete();
    outOfFoldData2.delete();
  }

  @After
  public void afterEach() {
    if (fr != null) fr.delete();
  }

<<<<<<< HEAD
=======
  private void encodingMapCleanUp(Map<String, Frame> encodingMap) {
    for (Map.Entry<String, Frame> map : encodingMap.entrySet()) {
      map.getValue().delete();
    }
  }

>>>>>>> 51d4a2d4
}<|MERGE_RESOLUTION|>--- conflicted
+++ resolved
@@ -287,10 +287,7 @@
     //If we do not pass noise_level as parameter then it will be calculated according to the type of target column. For categorical target column it defaults to 1e-2
     Frame resultWithEncoding = tec.applyTargetEncoding(fr, targetColumnName, targetEncodingMap, TargetEncoder.DataLeakageHandlingStrategy.KFold, foldColumn, false, 0.0, false, 1234);
 
-<<<<<<< HEAD
     printOutFrameAsTable(resultWithEncoding, false, 100);
-=======
->>>>>>> 51d4a2d4
     double expectedDifferenceDueToNoise = 1e-5;
     Vec actualEncodings = resultWithEncoding.vec(3);
     Vec expectedEncodings = dvec(0.5, 1, 1, 1, 1, 0, 1, 1, 0.66666, 0.66666, 0, 1, 0, 0, 0);
@@ -446,13 +443,10 @@
     if (fr != null) fr.delete();
   }
 
-<<<<<<< HEAD
-=======
   private void encodingMapCleanUp(Map<String, Frame> encodingMap) {
     for (Map.Entry<String, Frame> map : encodingMap.entrySet()) {
       map.getValue().delete();
     }
   }
 
->>>>>>> 51d4a2d4
 }