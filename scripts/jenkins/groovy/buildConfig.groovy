def call(final context, final String mode, final String commitMessage, final changes,
         final boolean ignoreChanges, final List<String> distributionsToBuild, final List<String> gradleOpts,
         final String xgbVersion, final String gradleVersion) {
  def buildConfig = new BuildConfig()
  buildConfig.initialize(context, mode, commitMessage, changes, ignoreChanges, distributionsToBuild, gradleOpts, xgbVersion, gradleVersion)
  return buildConfig
}

class BuildConfig {

  public static final String DOCKER_REGISTRY = 'harbor.h2o.ai'

  private static final String DEFAULT_IMAGE_NAME_PREFIX = 'dev-build-gradle'
  private static final String DEFAULT_HADOOP_IMAGE_NAME_PREFIX = 'dev-build-hadoop-gradle'
  private static final String DEFAULT_RELEASE_IMAGE_NAME_PREFIX = 'dev-release-gradle'

  public static final int DEFAULT_IMAGE_VERSION_TAG = 17
  public static final String AWSCLI_IMAGE = DOCKER_REGISTRY + '/opsh2oai/awscli'
  public static final String S3CMD_IMAGE = DOCKER_REGISTRY + '/opsh2oai/s3cmd'

  private static final String HADOOP_IMAGE_NAME_PREFIX = 'h2o-3-hadoop'
  private static final String HADOOP_IMAGE_VERSION_TAG = '67'

  public static final String XGB_TARGET_MINIMAL = 'minimal'
  public static final String XGB_TARGET_OMP = 'omp'
  public static final String XGB_TARGET_GPU = 'gpu'
  private Map supportedXGBEnvironments

  public static final String COMPONENT_PY = 'py'
  public static final String COMPONENT_R = 'r'
  public static final String COMPONENT_JS = 'js'
  public static final String COMPONENT_JAVA = 'java'
  public static final String COMPONENT_GPU = 'gpu'
  // Use to indicate, that the stage is not component dependent such as MOJO Compatibility Test,
  // always run
  public static final String COMPONENT_ANY = 'any'
  public static final String COMPONENT_HADOOP = 'hadoop'
  public static final List<String> TEST_PACKAGES_COMPONENTS = [COMPONENT_PY, COMPONENT_R, COMPONENT_JS, COMPONENT_JAVA, COMPONENT_HADOOP]

  public static final String H2O_JAR_STASH_NAME = 'h2o-3-stash-jar'
  private static final String TEST_PACKAGE_STASH_NAME_PREFIX = 'h2o-3-stash'

  public static final String H2O_OPS_TOKEN = 'h2o-ops-personal-auth-token'
  public static final String H2O_OPS_CREDS_ID = 'd57016f6-d172-43ea-bea1-1d6c7c1747a0'
  private static final String COMMIT_STATE_PREFIX = 'H2O-3 Pipeline'

  public static final String RELEASE_BRANCH_PREFIX = 'rel-'

  public static final List PYTHON_VERSIONS = ['2.7', '3.5', '3.6']
  public static final List R_VERSIONS = ['3.3.3', '3.4.1']

  public static final String MAKEFILE_PATH = 'scripts/jenkins/Makefile.jenkins'
  public static final String BENCHMARK_MAKEFILE_PATH = 'ml-benchmark/jenkins/Makefile.jenkins'

  private static final List<String> STASH_ALWAYS_COMPONENTS = [COMPONENT_R]

  private static final String JACOCO_GRADLE_OPT = 'jacocoCoverage'

  private String mode
  private String nodeLabel
  private String commitMessage
  private boolean buildHadoop
  private List hadoopDistributionsToBuild
  private JenkinsMaster master
  private NodeLabels nodeLabels
  private LinkedHashMap changesMap = [
    (COMPONENT_PY): false,
    (COMPONENT_R): false,
    (COMPONENT_JS): false,
    (COMPONENT_JAVA): false,
    (COMPONENT_ANY): true
  ]
  private List<String> additionalGradleOpts
  private String xgbVersion
  private String gradleVersion

  void initialize(final context, final String mode, final String commitMessage, final changes,
                  final boolean ignoreChanges, final List<String> distributionsToBuild, final List<String> gradleOpts,
                  final String xgbVersion, final String gradleVersion) {
    this.mode = mode
    this.nodeLabel = nodeLabel
    this.commitMessage = commitMessage
    this.buildHadoop = (mode == 'MODE_HADOOP' || mode == 'MODE_KERBEROS')
    this.additionalGradleOpts = gradleOpts
    this.xgbVersion = xgbVersion
    this.gradleVersion = gradleVersion
    this.hadoopDistributionsToBuild = distributionsToBuild
    if (ignoreChanges) {
      markAllComponentsForTest()
    } else {
      detectChanges(changes)
    }
    changesMap[COMPONENT_HADOOP] = buildHadoop

    master = JenkinsMaster.findByBuildURL(context.env.BUILD_URL)
    nodeLabels = NodeLabels.findByJenkinsMaster(master)
    supportedXGBEnvironments = [
<<<<<<< HEAD
=======
      'centos6.5': [
        [name: 'CentOS 6.5 Minimal', dockerfile: 'xgb/centos/Dockerfile-centos-minimal', fromImage: 'gpmidi/centos-6.5', targetName: XGB_TARGET_MINIMAL, nodeLabel: getDefaultNodeLabel(), runAfterMerge: true],
        [name: 'CentOS 6.5 OMP', dockerfile: 'xgb/centos/Dockerfile-centos-omp', fromImage: 'harbor.h2o.ai/opsh2oai/h2o-3-xgb-runtime-minimal:centos6.5', targetName: XGB_TARGET_OMP, nodeLabel: getDefaultNodeLabel(), runAfterMerge: true],
      ],
      'centos6.8': [
        [name: 'CentOS 6.8 Minimal', dockerfile: 'xgb/centos/Dockerfile-centos-minimal', fromImage: 'centos:6.8', targetName: XGB_TARGET_MINIMAL, nodeLabel: getDefaultNodeLabel()],
        [name: 'CentOS 6.8 OMP', dockerfile: 'xgb/centos/Dockerfile-centos-omp', fromImage: 'harbor.h2o.ai/opsh2oai/h2o-3-xgb-runtime-minimal:centos6.8', targetName: XGB_TARGET_OMP, nodeLabel: getDefaultNodeLabel()],
      ],
      'centos6.9': [
        [name: 'CentOS 6.9 GPU', dockerfile: 'xgb/centos/Dockerfile-centos-gpu', fromImage: 'nvidia/cuda:8.0-devel-centos6', targetName: XGB_TARGET_GPU, nodeLabel: getGPUNodeLabel(), runAfterMerge: true],
      ],
>>>>>>> 958df4a4
      'centos7.3': [
        [name: 'CentOS 7.3 Minimal', dockerfile: 'xgb/centos/Dockerfile-centos-minimal', fromImage: 'centos:7.3.1611', targetName: XGB_TARGET_MINIMAL, nodeLabel: getDefaultNodeLabel()],
        [name: 'CentOS 7.3 OMP', dockerfile: 'xgb/centos/Dockerfile-centos-omp', fromImage: 'harbor.h2o.ai/opsh2oai/h2o-3-xgb-runtime-minimal:centos7.3', targetName: XGB_TARGET_OMP, nodeLabel: getDefaultNodeLabel()],
      ],
      'centos7.4': [
        [name: 'CentOS 7.4 GPU', dockerfile: 'xgb/centos/Dockerfile-centos-gpu', fromImage: 'nvidia/cuda:8.0-devel-centos7', targetName: XGB_TARGET_GPU, nodeLabel: getGPUNodeLabel()],
      ],
      'ubuntu16': [
        [name: 'Ubuntu 16.04 Minimal', dockerfile: 'xgb/ubuntu/Dockerfile-ubuntu-minimal', fromImage: 'ubuntu:16.04', targetName: XGB_TARGET_MINIMAL, nodeLabel: getDefaultNodeLabel()],
        [name: 'Ubuntu 16.04 OMP', dockerfile: 'xgb/ubuntu/Dockerfile-ubuntu-omp', fromImage: 'harbor.h2o.ai/opsh2oai/h2o-3-xgb-runtime-minimal:ubuntu16', targetName: XGB_TARGET_OMP, nodeLabel: getDefaultNodeLabel()],
        [name: 'Ubuntu 16.04 GPU', dockerfile: 'xgb/ubuntu/Dockerfile-ubuntu-gpu', fromImage: 'nvidia/cuda:8.0-devel-ubuntu16.04', targetName: XGB_TARGET_GPU, nodeLabel: getGPUNodeLabel()],
      ],
      'ubuntu18': [
        [name: 'Ubuntu 18.04 Minimal', dockerfile: 'xgb/ubuntu/Dockerfile-ubuntu-minimal', fromImage: 'ubuntu:18.04', targetName: XGB_TARGET_MINIMAL, nodeLabel: getDefaultNodeLabel()],
        [name: 'Ubuntu 18.04 OMP', dockerfile: 'xgb/ubuntu/Dockerfile-ubuntu-omp', fromImage: 'harbor.h2o.ai/opsh2oai/h2o-3-xgb-runtime-minimal:ubuntu18', targetName: XGB_TARGET_OMP, nodeLabel: getDefaultNodeLabel()],
        [name: 'Ubuntu 18.04 GPU', dockerfile: 'xgb/ubuntu/Dockerfile-ubuntu-gpu', fromImage: 'nvidia/cuda:10.0-devel-ubuntu18.04', targetName: XGB_TARGET_GPU, nodeLabel: getGPUNodeLabel()],
      ]
    ]
  }

  def getMode() {
    return mode
  }

  def componentChanged(final String component) {
    return changesMap[component]
  }

  def stashComponent(final String component) {
    return componentChanged(component) || STASH_ALWAYS_COMPONENTS.contains(component)
  }

  String getDefaultNodeLabel() {
    return nodeLabels.getDefaultNodeLabel()
  }

  String getBenchmarkNodeLabel() {
    return nodeLabels.getBenchmarkNodeLabel()
  }
  
  String getGPUBenchmarkNodeLabel() {
    return nodeLabels.getGPUBenchmarkNodeLabel()
  }

  String getGPUNodeLabel() {
    return nodeLabels.getGPUNodeLabel()
  }

  boolean getBuildHadoop() {
    return buildHadoop
  }

  List getSupportedHadoopDistributions() {
    return hadoopDistributionsToBuild
  }

  List<String> getBuildEnv() {
    return [
      'JAVA_VERSION=8',
      "BUILD_HADOOP=${buildHadoop}",
    ]
  }

  void setJobProperties(final context) {
    setJobProperties(context, null)
  }

  void setJobProperties(final context, final customProperties) {
    def jobProperties = [
      context.buildDiscarder(context.logRotator(artifactDaysToKeepStr: '', artifactNumToKeepStr: '', daysToKeepStr: '', numToKeepStr: '25'))
    ]
    if (context.env.BRANCH_NAME.startsWith('PR')) {
      jobProperties += context.parameters([
        context.booleanParam(name: 'executeFailedOnly', defaultValue: false, description: 'If checked, execute only failed stages')
      ])
    }
    if (customProperties != null) {
      jobProperties += customProperties
    }
    context.properties(
      jobProperties
    )
  }

  int getDefaultImageVersion() {
    return DEFAULT_IMAGE_VERSION_TAG
  }

  String getDefaultImage() {
    if (buildHadoop) {
      return getHadoopBuildImage()
    }
    return "${DOCKER_REGISTRY}/opsh2oai/h2o-3/${DEFAULT_IMAGE_NAME_PREFIX}-${getCurrentGradleVersion()}:${DEFAULT_IMAGE_VERSION_TAG}"
  }

  String getHadoopBuildImage() {
    return "${DOCKER_REGISTRY}/opsh2oai/h2o-3/${DEFAULT_HADOOP_IMAGE_NAME_PREFIX}-${getCurrentGradleVersion()}:${DEFAULT_IMAGE_VERSION_TAG}"
  }

  String getReleaseImage() {
    return "${DOCKER_REGISTRY}/opsh2oai/h2o-3/${DEFAULT_RELEASE_IMAGE_NAME_PREFIX}-${getCurrentGradleVersion()}:${DEFAULT_IMAGE_VERSION_TAG}"
  }

  String getHadoopImageVersion() {
    return HADOOP_IMAGE_VERSION_TAG
  }

  Map getSupportedXGBEnvironments() {
    return supportedXGBEnvironments
  }

  String getXGBImageForEnvironment(final String osName, final targetName) {
    return "harbor.h2o.ai/opsh2oai/h2o-3-xgb-runtime-${targetName}:${osName}"
  }

  String getStageImage(final stageConfig) {
    if (stageConfig.imageSpecifier)
      return getDevImageReference(stageConfig.imageSpecifier)
    def component = stageConfig.component
    def suffix = ""
    if (component == COMPONENT_ANY) {
      if (stageConfig.additionalTestPackages.contains(COMPONENT_PY)) {
        component = COMPONENT_PY
      } else if (stageConfig.additionalTestPackages.contains(COMPONENT_R)) {
        component = COMPONENT_R
      } else if (stageConfig.additionalTestPackages.contains(COMPONENT_JAVA)) {
        component = COMPONENT_JAVA
      }
      // handle gpu suffix
      if (stageConfig.additionalTestPackages.contains(COMPONENT_GPU)) {
        suffix = "-gpu"
      }
    }
    def imageComponentName
    def version
    switch (component) {
      case COMPONENT_JAVA:
        imageComponentName = 'jdk'
        version = stageConfig.javaVersion
        break
      case COMPONENT_PY:
        imageComponentName = 'python'
        version = stageConfig.pythonVersion
        break
      case COMPONENT_R:
        imageComponentName = 'r'
        version = stageConfig.rVersion
        break
      case COMPONENT_JS:
        imageComponentName = 'python'
        version = stageConfig.pythonVersion
        break
      default:
        throw new IllegalArgumentException("Cannot find image for component ${component}")
    }

    return "${DOCKER_REGISTRY}/opsh2oai/h2o-3/dev-${imageComponentName}-${version}${suffix}:${DEFAULT_IMAGE_VERSION_TAG}"
  }

  String getDevImageReference(final specifier) {
    return "${DOCKER_REGISTRY}/opsh2oai/h2o-3/dev-${specifier}:${DEFAULT_IMAGE_VERSION_TAG}"
  }

  String getStashNameForTestPackage(final String platform) {
    return String.format("%s-%s", TEST_PACKAGE_STASH_NAME_PREFIX, platform)
  }

  List<String> getAdditionalGradleOpts() {
    return additionalGradleOpts
  }

  String getCurrentXGBVersion() {
    return xgbVersion
  }

  String getCurrentGradleVersion() {
    return gradleVersion
  }

  private void detectChanges(changes) {
    markAllComponentsForSkip()

    changesMap[COMPONENT_ANY] = true

    for (change in changes) {
      if (change.startsWith('h2o-py/') || change == 'h2o-bindings/bin/gen_python.py') {
        changesMap[COMPONENT_PY] = true
      } else if (change.startsWith('h2o-r/') ||  change == 'h2o-bindings/bin/gen_R.py') {
        changesMap[COMPONENT_R] = true
      } else if (change.endsWith('.md')) {
        // no need to run any tests if only .md files are changed
      } else {
        markAllComponentsForTest()
      }
    }
  }

  private void markAllComponentsForTest() {
    changesMap.each { k,v ->
      changesMap[k] = true
    }
    changesMap[COMPONENT_HADOOP] = buildHadoop
  }

  private void markAllComponentsForSkip() {
    changesMap.each { k,v ->
      changesMap[k] = k == COMPONENT_ANY
    }
  }

  GString getGitHubCommitStateContext(final String stageName) {
    return "${COMMIT_STATE_PREFIX} » ${stageName}"
  }

  String getSmokeHadoopImage(final distribution, final version, final useKRB) {
      def krbSuffix = ''
      if (useKRB) {
          krbSuffix = '-krb'
      }
      return "${DOCKER_REGISTRY}/opsh2oai/${HADOOP_IMAGE_NAME_PREFIX}-${distribution}-${version}${krbSuffix}:${HADOOP_IMAGE_VERSION_TAG}"
  }

  static enum JenkinsMaster {
    C1, // indicates we are running under mr-0xc1 master - master or nightly build
    B4  // indicates we are running under mr-0xb4 master - PR build

    private static JenkinsMaster findByName(final String name) {
      switch(name.toLowerCase()) {
        case 'c1':
          return C1
        case 'b4':
          return B4
        default:
          throw new IllegalArgumentException(String.format("Master %s is unknown", name))
      }
    }

    private static JenkinsMaster findByBuildURL(final String buildURL) {
      final String name = buildURL.replaceAll('http://mr-0x', '').replaceAll(':8080.*', '')
      return findByName(name)
    }
  }

  static enum NodeLabels {
    LABELS_C1('docker && !mr-0xc8', 'mr-0xc9', 'gpu && !2gpu', 'mr-dl3'),
    LABELS_B4('docker', 'docker', 'gpu && !2gpu', 'docker')

    private final String defaultNodeLabel
    private final String benchmarkNodeLabel
    private final String gpuNodeLabel
    private final String gpuBenchmarkNodeLabel

    private NodeLabels(final String defaultNodeLabel, final String benchmarkNodeLabel, final String gpuNodeLabel, final String gpuBenchmarkNodeLabel) {
      this.defaultNodeLabel = defaultNodeLabel
      this.benchmarkNodeLabel = benchmarkNodeLabel
      this.gpuNodeLabel = gpuNodeLabel
      this.gpuBenchmarkNodeLabel = gpuBenchmarkNodeLabel
    }

    String getDefaultNodeLabel() {
      return defaultNodeLabel
    }

    String getBenchmarkNodeLabel() {
      return benchmarkNodeLabel
    }

    String getGPUNodeLabel() {
      return gpuNodeLabel
    }

    String getGPUBenchmarkNodeLabel() {
      return gpuBenchmarkNodeLabel
    }

    private static findByJenkinsMaster(final JenkinsMaster master) {
      switch (master) {
        case JenkinsMaster.C1:
          return LABELS_C1
        case JenkinsMaster.B4:
          return LABELS_B4
        default:
          throw new IllegalArgumentException(String.format("Master %s is unknown", master))
      }
    }
  }

}

return this<|MERGE_RESOLUTION|>--- conflicted
+++ resolved
@@ -95,20 +95,6 @@
     master = JenkinsMaster.findByBuildURL(context.env.BUILD_URL)
     nodeLabels = NodeLabels.findByJenkinsMaster(master)
     supportedXGBEnvironments = [
-<<<<<<< HEAD
-=======
-      'centos6.5': [
-        [name: 'CentOS 6.5 Minimal', dockerfile: 'xgb/centos/Dockerfile-centos-minimal', fromImage: 'gpmidi/centos-6.5', targetName: XGB_TARGET_MINIMAL, nodeLabel: getDefaultNodeLabel(), runAfterMerge: true],
-        [name: 'CentOS 6.5 OMP', dockerfile: 'xgb/centos/Dockerfile-centos-omp', fromImage: 'harbor.h2o.ai/opsh2oai/h2o-3-xgb-runtime-minimal:centos6.5', targetName: XGB_TARGET_OMP, nodeLabel: getDefaultNodeLabel(), runAfterMerge: true],
-      ],
-      'centos6.8': [
-        [name: 'CentOS 6.8 Minimal', dockerfile: 'xgb/centos/Dockerfile-centos-minimal', fromImage: 'centos:6.8', targetName: XGB_TARGET_MINIMAL, nodeLabel: getDefaultNodeLabel()],
-        [name: 'CentOS 6.8 OMP', dockerfile: 'xgb/centos/Dockerfile-centos-omp', fromImage: 'harbor.h2o.ai/opsh2oai/h2o-3-xgb-runtime-minimal:centos6.8', targetName: XGB_TARGET_OMP, nodeLabel: getDefaultNodeLabel()],
-      ],
-      'centos6.9': [
-        [name: 'CentOS 6.9 GPU', dockerfile: 'xgb/centos/Dockerfile-centos-gpu', fromImage: 'nvidia/cuda:8.0-devel-centos6', targetName: XGB_TARGET_GPU, nodeLabel: getGPUNodeLabel(), runAfterMerge: true],
-      ],
->>>>>>> 958df4a4
       'centos7.3': [
         [name: 'CentOS 7.3 Minimal', dockerfile: 'xgb/centos/Dockerfile-centos-minimal', fromImage: 'centos:7.3.1611', targetName: XGB_TARGET_MINIMAL, nodeLabel: getDefaultNodeLabel()],
         [name: 'CentOS 7.3 OMP', dockerfile: 'xgb/centos/Dockerfile-centos-omp', fromImage: 'harbor.h2o.ai/opsh2oai/h2o-3-xgb-runtime-minimal:centos7.3', targetName: XGB_TARGET_OMP, nodeLabel: getDefaultNodeLabel()],
