--- conflicted
+++ resolved
@@ -268,13 +268,8 @@
   public static XGBoostParameters.Backend getActualBackend(XGBoostParameters p, boolean verbose) {
     Consumer<String> log = verbose ? LOG::info : LOG::debug;
     if ( p._backend == XGBoostParameters.Backend.auto || p._backend == XGBoostParameters.Backend.gpu ) {
-<<<<<<< HEAD
-      if (H2O.getCloudSize() > 1) {
+      if (H2O.getCloudSize() > 1 && !p._build_tree_one_node) {
         log.accept("GPU backend not supported in distributed mode. Using CPU backend.");
-=======
-      if (H2O.getCloudSize() > 1 && !p._build_tree_one_node) {
-        LOG.info("GPU backend not supported in distributed mode. Using CPU backend.");
->>>>>>> b0597bf5
         return XGBoostParameters.Backend.cpu;
       } else if (! p.gpuIncompatibleParams().isEmpty()) {
         log.accept("GPU backend not supported for the choice of parameters (" + p.gpuIncompatibleParams() + "). Using CPU backend.");
